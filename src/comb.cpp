/** Copyright (C) 2013 David Braam - Released under terms of the AGPLv3 License */
#include "comb.h"

#include <algorithm>

#include "utils/polygonUtils.h"
#include "sliceDataStorage.h"
#include "utils/SVG.h"

namespace cura {


// boundary_outside is only computed when it's needed!
Polygons& Comb::getBoundaryOutside()
{
    if (!boundary_outside)
    {
        boundary_outside = new Polygons();
        *boundary_outside = storage.getLayerOutlines(layer_nr, false).offset(offset_from_outlines_outside); 
    }
    return *boundary_outside;
}

BucketGrid2D<PolygonsPointIndex>& Comb::getOutsideLocToLine()
{
    Polygons& outside = getBoundaryOutside();
    if (!outside_loc_to_line)
    {
        outside_loc_to_line = PolygonUtils::createLocToLineGrid(outside, offset_from_outlines_outside * 3 / 2);
    }
    return *outside_loc_to_line;
}

  
Comb::Comb(SliceDataStorage& storage, int layer_nr, Polygons& comb_boundary_inside, int64_t comb_boundary_offset, bool travel_avoid_other_parts, int64_t travel_avoid_distance)
: storage(storage)
, layer_nr(layer_nr)
, offset_from_outlines(comb_boundary_offset) // between second wall and infill / other walls
, max_moveInside_distance2(offset_from_outlines * 2 * offset_from_outlines * 2)
, offset_from_outlines_outside(travel_avoid_distance)
, max_crossing_dist2(offset_from_outlines_outside * offset_from_outlines_outside * 3) // so max_crossing_dist = offset_from_outlines_outside * sqrt(3), which is a bit more than sqrt(2) which is necesary for 90* corners
, avoid_other_parts(travel_avoid_other_parts)
// , boundary_inside( boundary.offset(-offset_from_outlines) ) // TODO: make inside boundary configurable?
, boundary_inside( comb_boundary_inside )
, boundary_outside(nullptr)
, outside_loc_to_line(nullptr)
, partsView_inside( boundary_inside.splitIntoPartsView() ) // !! changes the order of boundary_inside !!
{
}

Comb::~Comb()
{
    if (boundary_outside)
    {
        delete boundary_outside;
    }
    if (outside_loc_to_line)
    {
        delete outside_loc_to_line;
    }
}

bool Comb::calc(Point startPoint, Point endPoint, CombPaths& combPaths, bool startInside, bool endInside, int64_t max_comb_distance_ignored)
{
    if (shorterThen(endPoint - startPoint, max_comb_distance_ignored))
    {
        return true;
    }

    
    //Move start and end point inside the comb boundary
    unsigned int start_inside_poly = NO_INDEX;
    if (startInside) 
    {
        start_inside_poly = PolygonUtils::moveInside(boundary_inside, startPoint, offset_extra_start_end, max_moveInside_distance2);
        if (!boundary_inside.inside(start_inside_poly) || start_inside_poly == NO_INDEX)
        {
            if (start_inside_poly != NO_INDEX)
            { // if not yet inside because of overshoot, try again
                start_inside_poly = PolygonUtils::moveInside(boundary_inside, startPoint, offset_extra_start_end, max_moveInside_distance2);
            }
            if (start_inside_poly == NO_INDEX)    //If we fail to move the point inside the comb boundary we need to retract.
            {
                startInside = false;
            }
        }
    }
    unsigned int end_inside_poly = NO_INDEX;
    if (endInside)
    {
        end_inside_poly = PolygonUtils::moveInside(boundary_inside, endPoint, offset_extra_start_end, max_moveInside_distance2);
        if (!boundary_inside.inside(endPoint) || end_inside_poly == NO_INDEX)
        {
            if (end_inside_poly != NO_INDEX)
            { // if not yet inside because of overshoot, try again
                end_inside_poly = PolygonUtils::moveInside(boundary_inside, endPoint, offset_extra_start_end, max_moveInside_distance2);
            }
            if (end_inside_poly == NO_INDEX)    //If we fail to move the point inside the comb boundary we need to retract.
            {
                endInside = false;
            }
        }
    }

    
    unsigned int start_part_boundary_poly_idx;
    unsigned int end_part_boundary_poly_idx;
    unsigned int start_part_idx =   (start_inside_poly == NO_INDEX)?    NO_INDEX : partsView_inside.getPartContaining(start_inside_poly, &start_part_boundary_poly_idx);
    unsigned int end_part_idx =     (end_inside_poly == NO_INDEX)?      NO_INDEX : partsView_inside.getPartContaining(end_inside_poly, &end_part_boundary_poly_idx);
    
    if (startInside && endInside && start_part_idx == end_part_idx)
    { // normal combing within part
        PolygonsPart part = partsView_inside.assemblePart(start_part_idx);
        combPaths.emplace_back();
        LinePolygonsCrossings::comb(part, startPoint, endPoint, combPaths.back(), -offset_dist_to_get_from_on_the_polygon_to_outside, max_comb_distance_ignored);
        return true;
    }
    else 
    { // comb inside part to edge (if needed) >> move through air avoiding other parts >> comb inside end part upto the endpoint (if needed) 
        //  INSIDE  |          in_between            |            OUTSIDE     |              in_between         |     INSIDE
        //        ^crossing_1_in     ^crossing_1_mid  ^crossing_1_out        ^crossing_2_out    ^crossing_2_mid   ^crossing_2_in
        //
        // when startPoint is inside crossing_1_in is of interest
        // when it is in between inside and outside it is equal to crossing_1_mid
        Point crossing_1_in_or_mid; // the point inside the starting polygon if startPoint is inside or the startPoint itself if it is not inside
        Point crossing_1_out;
        Point crossing_2_in_or_mid; // the point inside the ending polygon if endPoint is inside or the endPoint itself if it is not inside
        Point crossing_2_out;
        
        { // find crossing over the in-between area between inside and outside
            if (startInside)
            {
                ClosestPolygonPoint crossing_1_in_cp = PolygonUtils::findClosest(endPoint, boundary_inside[start_part_boundary_poly_idx]);
                crossing_1_in_or_mid = PolygonUtils::moveInside(crossing_1_in_cp, offset_dist_to_get_from_on_the_polygon_to_outside); // in-case
            }
            else 
            {
                crossing_1_in_or_mid = startPoint; // mid-case
            }

            if (endInside)
            {
<<<<<<< HEAD
                ClosestPolygonPoint crossing_2_in_cp = PolygonUtils::findClosest(crossing_1_in_or_mid, boundary_inside[end_part_boundary_poly_idx]);
=======
                ClosestPolygonPoint crossing_2_in_cp = PolygonUtils::findClosest(crossing_2_in_or_mid, boundary_inside[end_part_boundary_poly_idx]);
>>>>>>> ce4d34ad
                crossing_2_in_or_mid = PolygonUtils::moveInside(crossing_2_in_cp, offset_dist_to_get_from_on_the_polygon_to_outside); // in-case
            }
            else 
            {
                crossing_2_in_or_mid = endPoint; // mid-case
            }
        }
        
        bool avoid_other_parts_now = avoid_other_parts;
        if (avoid_other_parts_now && vSize2(crossing_1_in_or_mid - crossing_2_in_or_mid) < offset_from_outlines_outside * offset_from_outlines_outside * 4)
        { // parts are next to eachother, i.e. the direct crossing will always be smaller than two crossings via outside
            avoid_other_parts_now = false;
        }
        
        if (avoid_other_parts_now)
        { // compute the crossing points when moving through air
            Polygons& outside = getBoundaryOutside(); // comb through all air, since generally the outside consists of a single part
            
            
            crossing_1_out = crossing_1_in_or_mid;
            if (startInside || outside.inside(crossing_1_in_or_mid, true)) // start in_between
            { // move outside
                ClosestPolygonPoint* crossing_1_out_cpp = PolygonUtils::findClose(crossing_1_in_or_mid, outside, getOutsideLocToLine());
                if (crossing_1_out_cpp)
                {
                    crossing_1_out = PolygonUtils::moveOutside(*crossing_1_out_cpp, offset_dist_to_get_from_on_the_polygon_to_outside);
                }
                else 
                {
                    PolygonUtils::moveOutside(outside, crossing_1_out, offset_dist_to_get_from_on_the_polygon_to_outside);
                }
            }
            int64_t in_out_dist2_1 = vSize2(crossing_1_out - crossing_1_in_or_mid); 
            if (startInside && in_out_dist2_1 > max_crossing_dist2) // moveInside moved too far
            { // if move is to far over in_between
                // find crossing closer by
                std::shared_ptr<std::pair<ClosestPolygonPoint, ClosestPolygonPoint>> best = findBestCrossing(boundary_inside[start_part_boundary_poly_idx], startPoint, endPoint);
                if (best)
                {
                    crossing_1_in_or_mid = PolygonUtils::moveInside(best->first, offset_dist_to_get_from_on_the_polygon_to_outside);
                    crossing_1_out = PolygonUtils::moveOutside(best->second, offset_dist_to_get_from_on_the_polygon_to_outside);
                }
            }


            crossing_2_out = crossing_2_in_or_mid;
            if (endInside || outside.inside(crossing_2_in_or_mid, true))
            { // move outside
                ClosestPolygonPoint* crossing_2_out_cpp = PolygonUtils::findClose(crossing_2_in_or_mid, outside, getOutsideLocToLine());
                if (crossing_2_out_cpp)
                {
                    crossing_2_out = PolygonUtils::moveOutside(*crossing_2_out_cpp, offset_dist_to_get_from_on_the_polygon_to_outside);
                }
                else 
                {
                    PolygonUtils::moveOutside(outside, crossing_2_out, offset_dist_to_get_from_on_the_polygon_to_outside);
                }
            }
            int64_t in_out_dist2_2 = vSize2(crossing_2_out - crossing_2_in_or_mid); 
            if (endInside && in_out_dist2_2 > max_crossing_dist2) // moveInside moved too far
            { // if move is to far over in_between
                // find crossing closer by
                std::shared_ptr<std::pair<ClosestPolygonPoint, ClosestPolygonPoint>> best = findBestCrossing(boundary_inside[end_part_boundary_poly_idx], endPoint, crossing_1_out);
                if (best)
                {
                    crossing_2_in_or_mid = PolygonUtils::moveInside(best->first, offset_dist_to_get_from_on_the_polygon_to_outside);
                    crossing_2_out = PolygonUtils::moveOutside(best->second, offset_dist_to_get_from_on_the_polygon_to_outside);
                }
            }
        }

        if (startInside)
        {
            // start to boundary
            PolygonsPart part_begin = partsView_inside.assemblePart(start_part_idx); // comb through the starting part only
            combPaths.emplace_back();
            LinePolygonsCrossings::comb(part_begin, startPoint, crossing_1_in_or_mid, combPaths.back(), -offset_dist_to_get_from_on_the_polygon_to_outside, max_comb_distance_ignored);
        }
        
        // throught air from boundary to boundary
        if (avoid_other_parts_now)
        {
            combPaths.emplace_back();
            combPaths.throughAir = true;
            if ( vSize(crossing_1_in_or_mid - crossing_2_in_or_mid) < vSize(crossing_1_in_or_mid - crossing_1_out) + vSize(crossing_2_in_or_mid - crossing_2_out) )
            { // via outside is moving more over the in-between zone
                combPaths.back().push_back(crossing_1_in_or_mid);
                combPaths.back().push_back(crossing_2_in_or_mid);
            }
            else
            {
                LinePolygonsCrossings::comb(getBoundaryOutside(), crossing_1_out, crossing_2_out, combPaths.back(), offset_dist_to_get_from_on_the_polygon_to_outside, max_comb_distance_ignored);
            }
        }
        else 
        { // directly through air (not avoiding other parts)
            combPaths.emplace_back();
            combPaths.throughAir = true;
            combPaths.back().cross_boundary = true; // TODO: calculate whether we cross a boundary!
            combPaths.back().push_back(crossing_1_in_or_mid);
            combPaths.back().push_back(crossing_2_in_or_mid);
        }
        
        if (endInside)
        {
            // boundary to end
            PolygonsPart part_end = partsView_inside.assemblePart(end_part_idx); // comb through end part only
            combPaths.emplace_back();
            LinePolygonsCrossings::comb(part_end, crossing_2_in_or_mid, endPoint, combPaths.back(), -offset_dist_to_get_from_on_the_polygon_to_outside, max_comb_distance_ignored);
        }
        
        return true;
    }
}

std::shared_ptr<std::pair<ClosestPolygonPoint, ClosestPolygonPoint>> Comb::findBestCrossing(PolygonRef from, Point estimated_start, Point estimated_end)
{
    ClosestPolygonPoint* best_in = nullptr;
    ClosestPolygonPoint* best_out = nullptr;
    int64_t best_detour_dist = std::numeric_limits<int64_t>::max();
    std::vector<std::pair<ClosestPolygonPoint, ClosestPolygonPoint>> crossing_out_candidates = PolygonUtils::findClose(from, getBoundaryOutside(), getOutsideLocToLine());
    for (std::pair<ClosestPolygonPoint, ClosestPolygonPoint>& crossing_candidate : crossing_out_candidates)
    {
        int64_t crossing_dist2 = vSize2(crossing_candidate.first.location - crossing_candidate.second.location);
        if (crossing_dist2 > max_crossing_dist2)
        {
            continue;
        }
        
        int64_t dist_to_start = vSize(crossing_candidate.second.location - estimated_start); // use outside location, so that the crossing direction is taken into account
        int64_t dist_to_end = vSize(crossing_candidate.second.location - estimated_end);
        int64_t detour_dist = dist_to_start + dist_to_end;
        if (detour_dist < best_detour_dist)
        {
            best_in = &crossing_candidate.first;
            best_out = &crossing_candidate.second;
            best_detour_dist = detour_dist;
        }
    }
    if (best_detour_dist == std::numeric_limits<int64_t>::max())
    {
        return std::shared_ptr<std::pair<ClosestPolygonPoint, ClosestPolygonPoint>>();
    }
    return std::make_shared<std::pair<ClosestPolygonPoint, ClosestPolygonPoint>>(*best_in, *best_out);
}


void LinePolygonsCrossings::calcScanlineCrossings()
{
    
    min_crossing_idx = NO_INDEX;
    max_crossing_idx = NO_INDEX;
        
    for(unsigned int poly_idx = 0; poly_idx < boundary.size(); poly_idx++)
    {
        PolyCrossings minMax(poly_idx); 
        PolygonRef poly = boundary[poly_idx];
        Point p0 = transformation_matrix.apply(poly[poly.size() - 1]);
        for(unsigned int point_idx = 0; point_idx < poly.size(); point_idx++)
        {
            Point p1 = transformation_matrix.apply(poly[point_idx]);
            if((p0.Y >= transformed_startPoint.Y && p1.Y <= transformed_startPoint.Y) || (p1.Y >= transformed_startPoint.Y && p0.Y <= transformed_startPoint.Y))
            {
                if(p1.Y == p0.Y) //Line segment is parallel with the scanline. That means that both endpoints lie on the scanline, so they will have intersected with the adjacent line.
                {
                    p0 = p1;
                    continue;
                }
                int64_t x = p0.X + (p1.X - p0.X) * (transformed_startPoint.Y - p0.Y) / (p1.Y - p0.Y);
                
                if (x >= transformed_startPoint.X && x <= transformed_endPoint.X)
                {
                    if(x < minMax.min.x) //For the leftmost intersection, move x left to stay outside of the border.
                                         //Note: The actual distance from the intersection to the border is almost always less than dist_to_move_boundary_point_outside, since it only moves along the direction of the scanline.
                    {
                        minMax.min.x = x;
                        minMax.min.point_idx = point_idx;
                    }
                    if(x > minMax.max.x) //For the rightmost intersection, move x right to stay outside of the border.
                    {
                        minMax.max.x = x;
                        minMax.max.point_idx = point_idx;
                    }
                }
            }
            p0 = p1;
        }
        
        if (minMax.min.point_idx != NO_INDEX)
        { // then also max.point_idx != -1
            if (min_crossing_idx == NO_INDEX || minMax.min.x < crossings[min_crossing_idx].min.x) { min_crossing_idx = crossings.size(); }
            if (max_crossing_idx == NO_INDEX || minMax.max.x > crossings[max_crossing_idx].max.x) { max_crossing_idx = crossings.size(); }
            crossings.push_back(minMax);
        }
        
    }
}


bool LinePolygonsCrossings::lineSegmentCollidesWithBoundary()
{
    Point diff = endPoint - startPoint;

    transformation_matrix = PointMatrix(diff);
    transformed_startPoint = transformation_matrix.apply(startPoint);
    transformed_endPoint = transformation_matrix.apply(endPoint);

    for(PolygonRef poly : boundary)
    {
        Point p0 = transformation_matrix.apply(poly.back());
        for(Point p1_ : poly)
        {
            Point p1 = transformation_matrix.apply(p1_);
            if ((p0.Y > transformed_startPoint.Y && p1.Y < transformed_startPoint.Y) || (p1.Y > transformed_startPoint.Y && p0.Y < transformed_startPoint.Y))
            {
                int64_t x = p0.X + (p1.X - p0.X) * (transformed_startPoint.Y - p0.Y) / (p1.Y - p0.Y);
                
                if (x > transformed_startPoint.X && x < transformed_endPoint.X)
                    return true;
            }
            p0 = p1;
        }
    }
    
    return false;
}


void LinePolygonsCrossings::getCombingPath(CombPath& combPath, int64_t max_comb_distance_ignored)
{
    if (shorterThen(endPoint - startPoint, max_comb_distance_ignored) || !lineSegmentCollidesWithBoundary())
    {
        //We're not crossing any boundaries. So skip the comb generation.
        combPath.push_back(startPoint); 
        combPath.push_back(endPoint);
        return;
    }
    
    calcScanlineCrossings();
    
    CombPath basicPath;
    getBasicCombingPath(basicPath);
    optimizePath(basicPath, combPath);
//     combPath = basicPath; // uncomment to disable comb path optimization
}


void LinePolygonsCrossings::getBasicCombingPath(CombPath& combPath) 
{
    for (PolyCrossings* crossing = getNextPolygonAlongScanline(transformed_startPoint.X)
        ; crossing != nullptr
        ; crossing = getNextPolygonAlongScanline(crossing->max.x))
    {
        getBasicCombingPath(*crossing, combPath);
    }
    combPath.push_back(endPoint);
}

void LinePolygonsCrossings::getBasicCombingPath(PolyCrossings& polyCrossings, CombPath& combPath) 
{
    PolygonRef poly = boundary[polyCrossings.poly_idx];
    combPath.push_back(transformation_matrix.unapply(Point(polyCrossings.min.x + dist_to_move_boundary_point_outside, transformed_startPoint.Y)));
    if ( ( polyCrossings.max.point_idx - polyCrossings.min.point_idx + poly.size() ) % poly.size() 
        < poly.size() / 2 )
    { // follow the path in the same direction as the winding order of the boundary polygon
        for(unsigned int point_idx = polyCrossings.min.point_idx
            ; point_idx != polyCrossings.max.point_idx
            ; point_idx = (point_idx < poly.size() - 1) ? (point_idx + 1) : (0))
        {
            combPath.push_back(PolygonUtils::getBoundaryPointWithOffset(poly, point_idx, dist_to_move_boundary_point_outside));
        }
    }
    else
    { // follow the path in the opposite direction of the winding order of the boundary polygon
        unsigned int min_idx = (polyCrossings.min.point_idx == 0)? poly.size() - 1: polyCrossings.min.point_idx - 1;
        unsigned int max_idx = (polyCrossings.max.point_idx == 0)? poly.size() - 1: polyCrossings.max.point_idx - 1;

        for(unsigned int point_idx = min_idx; point_idx != max_idx; point_idx = (point_idx > 0) ? (point_idx - 1) : (poly.size() - 1))
        {
            combPath.push_back(PolygonUtils::getBoundaryPointWithOffset(poly, point_idx, dist_to_move_boundary_point_outside));
        }
    }
    combPath.push_back(transformation_matrix.unapply(Point(polyCrossings.max.x - dist_to_move_boundary_point_outside, transformed_startPoint.Y))); 
}



LinePolygonsCrossings::PolyCrossings* LinePolygonsCrossings::getNextPolygonAlongScanline(int64_t x)
{
    PolyCrossings* ret = nullptr;
    for(PolyCrossings& crossing : crossings)
    {
        if (crossing.min.x > x && (ret == nullptr || crossing.min.x < ret->min.x) )
        {
            ret = &crossing;
        }
    }
    return ret;
}

bool LinePolygonsCrossings::optimizePath(CombPath& comb_path, CombPath& optimized_comb_path) 
{
    optimized_comb_path.push_back(startPoint);
    for(unsigned int point_idx = 1; point_idx<comb_path.size(); point_idx++)
    {
        if(comb_path[point_idx] == comb_path[point_idx - 1]) //Two points are the same. Skip the second.
        {
            continue;
        }
        Point& current_point = optimized_comb_path.back();
        if (PolygonUtils::polygonCollidesWithlineSegment(boundary, current_point, comb_path[point_idx]))
        {
            if (PolygonUtils::polygonCollidesWithlineSegment(boundary, current_point, comb_path[point_idx - 1]))
            {
                comb_path.cross_boundary = true;
            }
            optimized_comb_path.push_back(comb_path[point_idx - 1]);
        }
        else 
        {
            // : dont add the newest point
            
            // TODO: add the below extra optimization? (+/- 7% extra computation time, +/- 2% faster print for Dual_extrusion_support_generation.stl)
            while (optimized_comb_path.size() > 1)
            {
                if (PolygonUtils::polygonCollidesWithlineSegment(boundary, optimized_comb_path[optimized_comb_path.size() - 2], comb_path[point_idx]))
                {
                    break;
                }
                else 
                {
                    optimized_comb_path.pop_back();
                }
            }
        }
    }
    optimized_comb_path.push_back(comb_path.back());
    return true;
}

}//namespace cura<|MERGE_RESOLUTION|>--- conflicted
+++ resolved
@@ -140,11 +140,7 @@
 
             if (endInside)
             {
-<<<<<<< HEAD
-                ClosestPolygonPoint crossing_2_in_cp = PolygonUtils::findClosest(crossing_1_in_or_mid, boundary_inside[end_part_boundary_poly_idx]);
-=======
                 ClosestPolygonPoint crossing_2_in_cp = PolygonUtils::findClosest(crossing_2_in_or_mid, boundary_inside[end_part_boundary_poly_idx]);
->>>>>>> ce4d34ad
                 crossing_2_in_or_mid = PolygonUtils::moveInside(crossing_2_in_cp, offset_dist_to_get_from_on_the_polygon_to_outside); // in-case
             }
             else 
