
#include <list>

#include "utils/math.h"
#include "FffGcodeWriter.h"
#include "FffProcessor.h"
#include "progress/Progress.h"
#include "wallOverlap.h"

namespace cura
{


void FffGcodeWriter::writeGCode(SliceDataStorage& storage, TimeKeeper& time_keeper)
{
    gcode.preSetup(storage.meshgroup);
    
    if (FffProcessor::getInstance()->getMeshgroupNr() == 0)
    { // first meshgroup
        gcode.resetTotalPrintTimeAndFilament();
        gcode.setInitialTemps(*storage.meshgroup);
    }

    // set the initial extruder of this meshgroup
    if (FffProcessor::getInstance()->getMeshgroupNr() == 0)
    { // first meshgroup
        current_extruder_planned = getSettingAsIndex("adhesion_extruder_nr");
    }
    else
    {
        current_extruder_planned = gcode.getExtruderNr();
    }

    if (CommandSocket::isInstantiated())
    {
        CommandSocket::getInstance()->beginGCode();
    }

    setConfigFanSpeedLayerTime(storage);
    
    setConfigCoasting(storage);

    setConfigRetraction(storage);
    
    initConfigs(storage);
    
    for (int extruder = 0; extruder < storage.meshgroup->getExtruderCount(); extruder++)
    { //Skirt and brim.
        storage.skirt_brim_config[extruder].setLayerHeight(getSettingInMicrons("layer_height_0"));
        skirt_brim_is_processed[extruder] = false;
    }

    layer_plan_buffer.setPreheatConfig(*storage.meshgroup);
    
    if (FffProcessor::getInstance()->getMeshgroupNr() == 0)
    {
        processStartingCode(storage);
    }
    else
    {
        processNextMeshGroupCode(storage);
    }

    size_t total_layers = 0;
    for (SliceMeshStorage& mesh : storage.meshes)
    {
        total_layers = std::max(total_layers, mesh.layers.size());
    }
    
    gcode.writeLayerCountComment(total_layers);

    bool has_raft = getSettingAsPlatformAdhesion("adhesion_type") == EPlatformAdhesion::RAFT;
    if (has_raft)
    {
        processRaft(storage, total_layers);
        // process filler layers to fill the airgap with helper object (support etc) so that they stick better to the raft.
        for (int layer_nr = -Raft::getFillerLayerCount(storage); layer_nr < 0; layer_nr++)
        {
            processLayer(storage, layer_nr, total_layers);
        }
    }

    for(unsigned int layer_nr=0; layer_nr<total_layers; layer_nr++)
    {
        processLayer(storage, layer_nr, total_layers);
    }
    
    Progress::messageProgressStage(Progress::Stage::FINISH, &time_keeper);

    //Store the object height for when we are printing multiple objects, as we need to clear every one of them when moving to the next position.
    max_object_height = std::max(max_object_height, storage.model_max.z);

    layer_plan_buffer.flush();

    constexpr bool force = true;
    gcode.writeRetraction(&storage.retraction_config_per_extruder[gcode.getExtruderNr()], force); // retract after finishing each meshgroup
}

void FffGcodeWriter::setConfigFanSpeedLayerTime(SliceDataStorage& storage)
{
    for (int extr = 0; extr < storage.meshgroup->getExtruderCount(); extr++)
    {
        fan_speed_layer_time_settings_per_extruder.emplace_back();
        FanSpeedLayerTimeSettings& fan_speed_layer_time_settings = fan_speed_layer_time_settings_per_extruder.back();
        ExtruderTrain* train = storage.meshgroup->getExtruderTrain(extr);
        fan_speed_layer_time_settings.cool_min_layer_time = train->getSettingInSeconds("cool_min_layer_time");
        fan_speed_layer_time_settings.cool_min_layer_time_fan_speed_max = train->getSettingInSeconds("cool_min_layer_time_fan_speed_max");
        fan_speed_layer_time_settings.cool_fan_speed_0 = train->getSettingInPercentage("cool_fan_speed_0");
        fan_speed_layer_time_settings.cool_fan_speed_min = train->getSettingInPercentage("cool_fan_speed_min");
        fan_speed_layer_time_settings.cool_fan_speed_max = train->getSettingInPercentage("cool_fan_speed_max");
        fan_speed_layer_time_settings.cool_min_speed = train->getSettingInMillimetersPerSecond("cool_min_speed");
        fan_speed_layer_time_settings.cool_fan_full_layer = train->getSettingAsLayerNumber("cool_fan_full_layer");
        if (!train->getSettingBoolean("cool_fan_enabled"))
        {
            fan_speed_layer_time_settings.cool_fan_speed_0 = 0;
            fan_speed_layer_time_settings.cool_fan_speed_min = 0;
            fan_speed_layer_time_settings.cool_fan_speed_max = 0;
        }
    }
}

void FffGcodeWriter::setConfigCoasting(SliceDataStorage& storage) 
{
    for (int extr = 0; extr < storage.meshgroup->getExtruderCount(); extr++)
    {
        storage.coasting_config.emplace_back();
        ExtruderTrain* train = storage.meshgroup->getExtruderTrain(extr);
        CoastingConfig& coasting_config = storage.coasting_config.back();
        coasting_config.coasting_enable = train->getSettingBoolean("coasting_enable"); 
        coasting_config.coasting_volume = train->getSettingInCubicMillimeters("coasting_volume"); 
        coasting_config.coasting_min_volume = train->getSettingInCubicMillimeters("coasting_min_volume"); 
        coasting_config.coasting_speed = train->getSettingInPercentage("coasting_speed") / 100.0; 
    }
}

void FffGcodeWriter::setConfigRetraction(SliceDataStorage& storage) 
{
    int extruder_count = storage.meshgroup->getExtruderCount();
    for (int extruder = 0; extruder < extruder_count; extruder++)
    {
        ExtruderTrain* train = storage.meshgroup->getExtruderTrain(extruder);
        RetractionConfig& retraction_config = storage.retraction_config_per_extruder[extruder];
        retraction_config.distance = (train->getSettingBoolean("retraction_enable"))? train->getSettingInMillimeters("retraction_amount") : 0;
        retraction_config.prime_volume = train->getSettingInCubicMillimeters("retraction_extra_prime_amount");
        retraction_config.speed = train->getSettingInMillimetersPerSecond("retraction_retract_speed");
        retraction_config.primeSpeed = train->getSettingInMillimetersPerSecond("retraction_prime_speed");
        retraction_config.zHop = train->getSettingInMicrons("retraction_hop");
        retraction_config.retraction_min_travel_distance = train->getSettingInMicrons("retraction_min_travel");
        retraction_config.retraction_extrusion_window = train->getSettingInMillimeters("retraction_extrusion_window");
        retraction_config.retraction_count_max = train->getSettingAsCount("retraction_count_max");

        RetractionConfig& switch_retraction_config = storage.extruder_switch_retraction_config_per_extruder[extruder];
        switch_retraction_config.distance = train->getSettingInMillimeters("switch_extruder_retraction_amount"); 
        switch_retraction_config.prime_volume = 0.0;
        switch_retraction_config.speed = train->getSettingInMillimetersPerSecond("switch_extruder_retraction_speed");
        switch_retraction_config.primeSpeed = train->getSettingInMillimetersPerSecond("switch_extruder_prime_speed");
        switch_retraction_config.zHop = retraction_config.zHop; // not used, because the last_retraction_config is used to govern how how high to zHop
        switch_retraction_config.retraction_min_travel_distance = 0; // no limitation on travel distance for an extruder switch retract
        switch_retraction_config.retraction_extrusion_window = 99999.9; // so that extruder switch retractions won't affect the retraction buffer (extruded_volume_at_previous_n_retractions)
        switch_retraction_config.retraction_count_max = 9999999; // extruder switch retraction is never limited
    }
}

void FffGcodeWriter::initConfigs(SliceDataStorage& storage)
{
    for (int extruder = 0; extruder < storage.meshgroup->getExtruderCount(); extruder++)
    { //Skirt and brim.
        SettingsBase* train = storage.meshgroup->getExtruderTrain(extruder);
        storage.skirt_brim_config[extruder].init(train->getSettingInMillimetersPerSecond("skirt_brim_speed"), train->getSettingInMillimetersPerSecond("acceleration_skirt_brim"), train->getSettingInMillimetersPerSecond("jerk_skirt_brim"), train->getSettingInMicrons("skirt_brim_line_width"), train->getSettingInPercentage("material_flow"));
        storage.travel_config_per_extruder[extruder].init(train->getSettingInMillimetersPerSecond("speed_travel"), train->getSettingInMillimetersPerSecond("acceleration_travel"), train->getSettingInMillimetersPerSecond("jerk_travel"), 0, 0);
    }

    { // support 
        SettingsBase* infill_train = storage.meshgroup->getExtruderTrain(getSettingAsIndex("support_infill_extruder_nr"));
        storage.support_config.init(infill_train->getSettingInMillimetersPerSecond("speed_support_infill"), infill_train->getSettingInMillimetersPerSecond("acceleration_support_infill"), infill_train->getSettingInMillimetersPerSecond("jerk_support_infill"), infill_train->getSettingInMicrons("support_line_width"), infill_train->getSettingInPercentage("material_flow"));
    
        SettingsBase* interface_train = storage.meshgroup->getExtruderTrain(getSettingAsIndex("support_interface_extruder_nr"));
        storage.support_skin_config.init(interface_train->getSettingInMillimetersPerSecond("speed_support_interface"), interface_train->getSettingInMillimetersPerSecond("acceleration_support_interface"), interface_train->getSettingInMillimetersPerSecond("jerk_support_interface"), interface_train->getSettingInMicrons("support_interface_line_width"), interface_train->getSettingInPercentage("material_flow"));
    }
    
    for (SliceMeshStorage& mesh : storage.meshes)
    {
        mesh.inset0_config.init(mesh.getSettingInMillimetersPerSecond("speed_wall_0"), mesh.getSettingInMillimetersPerSecond("acceleration_wall_0"), mesh.getSettingInMillimetersPerSecond("jerk_wall_0"), mesh.getSettingInMicrons("wall_line_width_0"), mesh.getSettingInPercentage("material_flow"));
        mesh.insetX_config.init(mesh.getSettingInMillimetersPerSecond("speed_wall_x"), mesh.getSettingInMillimetersPerSecond("acceleration_wall_x"), mesh.getSettingInMillimetersPerSecond("jerk_wall_x"), mesh.getSettingInMicrons("wall_line_width_x"), mesh.getSettingInPercentage("material_flow"));
        mesh.skin_config.init(mesh.getSettingInMillimetersPerSecond("speed_topbottom"), mesh.getSettingInMillimetersPerSecond("acceleration_topbottom"), mesh.getSettingInMillimetersPerSecond("jerk_topbottom"), mesh.getSettingInMicrons("skin_line_width"), mesh.getSettingInPercentage("material_flow"));
    
        for (unsigned int idx = 0; idx < MAX_INFILL_COMBINE; idx++)
        {
            mesh.infill_config[idx].init(mesh.getSettingInMillimetersPerSecond("speed_infill"), mesh.getSettingInMillimetersPerSecond("acceleration_infill"), mesh.getSettingInMillimetersPerSecond("jerk_infill"), mesh.getSettingInMicrons("infill_line_width") * (idx + 1), mesh.getSettingInPercentage("material_flow"));
        }
    }
    
    storage.primeTower.initConfigs(storage.meshgroup);
}

void FffGcodeWriter::processStartingCode(SliceDataStorage& storage)
{
    if (!CommandSocket::isInstantiated())
    {
        std::string prefix = gcode.getFileHeader();
        gcode.writeCode(prefix.c_str());
    }

    int start_extruder_nr = getSettingAsIndex("adhesion_extruder_nr");

    gcode.writeComment("Generated with Cura_SteamEngine " VERSION);

    if (gcode.getFlavor() != EGCodeFlavor::ULTIGCODE && gcode.getFlavor() != EGCodeFlavor::GRIFFIN)
    {
        if (getSettingBoolean("material_bed_temp_prepend")) 
        {
            if (getSettingBoolean("machine_heated_bed") && getSettingInDegreeCelsius("material_bed_temperature_layer_0") > 0)
            {
                gcode.writeBedTemperatureCommand(getSettingInDegreeCelsius("material_bed_temperature_layer_0"), getSettingBoolean("material_bed_temp_wait"));
            }
        }

        if (getSettingBoolean("material_print_temp_prepend")) 
        {
            for (int extruder_nr = 0; extruder_nr < storage.getSettingAsCount("machine_extruder_count"); extruder_nr++)
            {
                ExtruderTrain& train = *storage.meshgroup->getExtruderTrain(extruder_nr);
                double print_temp_0 = train.getSettingInDegreeCelsius("material_print_temperature_layer_0");
                double print_temp_here = (print_temp_0 != 0)? print_temp_0 : train.getSettingInDegreeCelsius("material_print_temperature");
                gcode.writeTemperatureCommand(extruder_nr, print_temp_here);
            }
            if (getSettingBoolean("material_print_temp_wait")) 
            {
                for (int extruder_nr = 0; extruder_nr < storage.getSettingAsCount("machine_extruder_count"); extruder_nr++)
                {
                    ExtruderTrain& train = *storage.meshgroup->getExtruderTrain(extruder_nr);
                    double print_temp_0 = train.getSettingInDegreeCelsius("material_print_temperature_layer_0");
                    double print_temp_here = (print_temp_0 != 0)? print_temp_0 : train.getSettingInDegreeCelsius("material_print_temperature");
                    gcode.writeTemperatureCommand(extruder_nr, print_temp_here, true);
                }
            }
        }
    }

    gcode.writeCode(getSettingString("machine_start_gcode").c_str());

    if (gcode.getFlavor() == EGCodeFlavor::BFB)
    {
        gcode.writeComment("enable auto-retraction");
        std::ostringstream tmp;
        tmp << "M227 S" << (getSettingInMicrons("retraction_amount") * 2560 / 1000) << " P" << (getSettingInMicrons("retraction_amount") * 2560 / 1000);
        gcode.writeLine(tmp.str().c_str());
    }
    else if (gcode.getFlavor() == EGCodeFlavor::GRIFFIN)
    { // initialize extruder trains
        gcode.writeCode("T0"); // Toolhead already assumed to be at T0, but writing it just to be safe...
        CommandSocket::setSendCurrentPosition(gcode.getPositionXY());
        gcode.startExtruder(start_extruder_nr);
        ExtruderTrain& train = *storage.meshgroup->getExtruderTrain(start_extruder_nr);
        constexpr bool wait = true;
        double print_temp_0 = train.getSettingInDegreeCelsius("material_print_temperature_layer_0");
        double print_temp_here = (print_temp_0 != 0)? print_temp_0 : train.getSettingInDegreeCelsius("material_print_temperature");
        gcode.writeTemperatureCommand(start_extruder_nr, print_temp_here, wait);
        gcode.writePrimeTrain(train.getSettingInMillimetersPerSecond("speed_travel"));
        RetractionConfig& retraction_config = storage.retraction_config_per_extruder[start_extruder_nr];
        gcode.writeRetraction(&retraction_config);
    }
}

void FffGcodeWriter::processNextMeshGroupCode(SliceDataStorage& storage)
{
    gcode.writeFanCommand(0);

    bool wait = true;
    gcode.writeBedTemperatureCommand(storage.getSettingInDegreeCelsius("material_bed_temperature_layer_0"), wait);

    gcode.resetExtrusionValue();
    CommandSocket::setSendCurrentPosition(gcode.getPositionXY());

    gcode.setZ(max_object_height + 5000);
    gcode.writeMove(gcode.getPositionXY(), storage.meshgroup->getExtruderTrain(gcode.getExtruderNr())->getSettingInMillimetersPerSecond("speed_travel"), 0);
    last_position_planned = Point(storage.model_min.x, storage.model_min.y);
    gcode.writeMove(last_position_planned, storage.meshgroup->getExtruderTrain(gcode.getExtruderNr())->getSettingInMillimetersPerSecond("speed_travel"), 0);
}
    
void FffGcodeWriter::processRaft(SliceDataStorage& storage, unsigned int total_layers)
{
    int extruder_nr = getSettingAsIndex("adhesion_extruder_nr");
    ExtruderTrain* train = storage.meshgroup->getExtruderTrain(extruder_nr);
    
    CombingMode combing_mode = storage.getSettingAsCombingMode("retraction_combing"); 

    int z = 0;
    
    { // set configs 
        storage.raft_base_config.init(train->getSettingInMillimetersPerSecond("raft_base_speed"), train->getSettingInMillimetersPerSecond("raft_base_acceleration"), train->getSettingInMillimetersPerSecond("raft_base_jerk"), train->getSettingInMicrons("raft_base_line_width"), train->getSettingInPercentage("material_flow"));
        storage.raft_base_config.setLayerHeight(train->getSettingInMicrons("raft_base_thickness"));
        
        storage.raft_interface_config.init(train->getSettingInMillimetersPerSecond("raft_interface_speed"), train->getSettingInMillimetersPerSecond("raft_interface_acceleration"), train->getSettingInMillimetersPerSecond("raft_interface_jerk"), train->getSettingInMicrons("raft_interface_line_width"), train->getSettingInPercentage("material_flow"));
        storage.raft_interface_config.setLayerHeight(train->getSettingInMicrons("raft_interface_thickness"));

        storage.raft_surface_config.init(train->getSettingInMillimetersPerSecond("raft_surface_speed"), train->getSettingInMillimetersPerSecond("raft_surface_acceleration"), train->getSettingInMillimetersPerSecond("raft_surface_jerk"), train->getSettingInMicrons("raft_surface_line_width"), train->getSettingInPercentage("material_flow"));
        storage.raft_surface_config.setLayerHeight(train->getSettingInMicrons("raft_surface_thickness"));
    }

    const int initial_raft_layer_nr = -Raft::getTotalExtraLayers(storage);

    // some infill config for all lines infill generation below
    int offset_from_poly_outline = 0;
    double fill_overlap = 0; // raft line shouldn't be expanded - there is no boundary polygon printed
    int extra_infill_shift = 0;
    Polygons raft_polygons; // should remain empty, since we only have the lines pattern for the raft...
    
    { // raft base layer
        
        int layer_nr = initial_raft_layer_nr;
        int layer_height = train->getSettingInMicrons("raft_base_thickness");
        z += layer_height;
        int64_t comb_offset = train->getSettingInMicrons("raft_base_line_spacing");
        GCodePlanner& gcode_layer = layer_plan_buffer.emplace_back(storage, layer_nr, z, layer_height, last_position_planned, current_extruder_planned, is_inside_mesh_layer_part, fan_speed_layer_time_settings_per_extruder, combing_mode, comb_offset, train->getSettingBoolean("travel_avoid_other_parts"), train->getSettingInMicrons("travel_avoid_distance"));
        gcode_layer.setIsInside(true);

        if (getSettingAsIndex("adhesion_extruder_nr") > 0)
        {
            gcode_layer.setExtruder(extruder_nr);
        }
        if (CommandSocket::isInstantiated())
        {
            CommandSocket::getInstance()->sendOptimizedLayerInfo(layer_nr, z, layer_height);
        }

        Polygons wall = storage.raftOutline.offset(-storage.raft_base_config.getLineWidth() / 2);
        gcode_layer.addPolygonsByOptimizer(wall, &storage.raft_base_config);

        Polygons raftLines;
        double fill_angle = 0;
        Infill infill_comp(EFillMethod::LINES, wall, offset_from_poly_outline, storage.raft_base_config.getLineWidth(), train->getSettingInMicrons("raft_base_line_spacing"), fill_overlap, fill_angle, z, extra_infill_shift);
        infill_comp.generate(raft_polygons, raftLines);
        gcode_layer.addLinesByOptimizer(raftLines, &storage.raft_base_config, SpaceFillType::Lines);

        last_position_planned = gcode_layer.getLastPosition();
        current_extruder_planned = gcode_layer.getExtruder();
        is_inside_mesh_layer_part = gcode_layer.getIsInsideMesh();

        ensureAllExtrudersArePrimed(storage, gcode_layer, layer_nr);

        gcode_layer.processFanSpeedAndMinimalLayerTime();
        gcode_layer.overrideFanSpeeds(train->getSettingInPercentage("raft_base_fan_speed"));
    }

    { // raft interface layer
        int layer_nr = initial_raft_layer_nr + 1;
        int layer_height = train->getSettingInMicrons("raft_interface_thickness");
        z += layer_height;
        int64_t comb_offset = train->getSettingInMicrons("raft_interface_line_spacing");
        GCodePlanner& gcode_layer = layer_plan_buffer.emplace_back(storage, layer_nr, z, layer_height, last_position_planned, current_extruder_planned, is_inside_mesh_layer_part, fan_speed_layer_time_settings_per_extruder, combing_mode, comb_offset, train->getSettingBoolean("travel_avoid_other_parts"), train->getSettingInMicrons("travel_avoid_distance"));
        gcode_layer.setIsInside(true);

        if (CommandSocket::isInstantiated())
        {
            CommandSocket::getInstance()->sendOptimizedLayerInfo(layer_nr, z, layer_height);
        }
        
        Polygons raftLines;
        int offset_from_poly_outline = 0;
        double fill_angle = train->getSettingAsCount("raft_surface_layers") > 0 ? 45 : 90;
        Infill infill_comp(EFillMethod::ZIG_ZAG, storage.raftOutline, offset_from_poly_outline, storage.raft_interface_config.getLineWidth(), train->getSettingInMicrons("raft_interface_line_spacing"), fill_overlap, fill_angle, z, extra_infill_shift);
        infill_comp.generate(raft_polygons, raftLines);
        gcode_layer.addLinesByOptimizer(raftLines, &storage.raft_interface_config, SpaceFillType::Lines);
        
        last_position_planned = gcode_layer.getLastPosition();
        current_extruder_planned = gcode_layer.getExtruder();
        is_inside_mesh_layer_part = gcode_layer.getIsInsideMesh();

        gcode_layer.processFanSpeedAndMinimalLayerTime();
        gcode_layer.overrideFanSpeeds(train->getSettingInPercentage("raft_interface_fan_speed"));
    }
    
    int layer_height = train->getSettingInMicrons("raft_surface_thickness");

    for (int raftSurfaceLayer = 1; raftSurfaceLayer <= train->getSettingAsCount("raft_surface_layers"); raftSurfaceLayer++)
    { // raft surface layers
        const int layer_nr = initial_raft_layer_nr + 2 + raftSurfaceLayer - 1; // 2: 1 base layer, 1 interface layer
        z += layer_height;
        const int64_t comb_offset = train->getSettingInMicrons("raft_surface_line_spacing");
        GCodePlanner& gcode_layer = layer_plan_buffer.emplace_back(storage, layer_nr, z, layer_height, last_position_planned, current_extruder_planned, is_inside_mesh_layer_part, fan_speed_layer_time_settings_per_extruder, combing_mode, comb_offset, train->getSettingBoolean("travel_avoid_other_parts"), train->getSettingInMicrons("travel_avoid_distance"));
        gcode_layer.setIsInside(true);

        if (CommandSocket::isInstantiated())
        {
            CommandSocket::getInstance()->sendOptimizedLayerInfo(layer_nr, z, layer_height);
        }
        
        Polygons raft_lines;
        int offset_from_poly_outline = 0;
        double fill_angle = 90 * raftSurfaceLayer;
        Infill infill_comp(EFillMethod::ZIG_ZAG, storage.raftOutline, offset_from_poly_outline, storage.raft_surface_config.getLineWidth(), train->getSettingInMicrons("raft_surface_line_spacing"), fill_overlap, fill_angle, z, extra_infill_shift);
        infill_comp.generate(raft_polygons, raft_lines);
        gcode_layer.addLinesByOptimizer(raft_lines, &storage.raft_surface_config, SpaceFillType::Lines);

        last_position_planned = gcode_layer.getLastPosition();
        current_extruder_planned = gcode_layer.getExtruder();
        is_inside_mesh_layer_part = gcode_layer.getIsInsideMesh();
        
        gcode_layer.processFanSpeedAndMinimalLayerTime();
        gcode_layer.overrideFanSpeeds(train->getSettingInPercentage("raft_surface_fan_speed"));
    }
}

void FffGcodeWriter::processLayer(SliceDataStorage& storage, int layer_nr, unsigned int total_layers)
{
    Progress::messageProgress(Progress::Stage::EXPORT, std::max(0, layer_nr) + 1, total_layers);
    logDebug("GcodeWriter processing layer %i of %i\n", layer_nr, total_layers);

    int layer_thickness = getSettingInMicrons("layer_height");
    int64_t z;
    bool include_helper_parts = true;
    if (layer_nr < 0)
    {
#ifdef DEBUG
        assert(getSettingAsPlatformAdhesion("adhesion_type") == EPlatformAdhesion::RAFT && "negative layer_number means post-raft, pre-model layer!");
#endif // DEBUG
        const int filler_layer_count = Raft::getFillerLayerCount(storage);
        layer_thickness = Raft::getFillerLayerHeight(storage);
        z = Raft::getTotalThickness(storage) + (filler_layer_count + layer_nr + 1) * layer_thickness;

        if (CommandSocket::isInstantiated())
        {
            CommandSocket::getInstance()->sendOptimizedLayerInfo(layer_nr, z, layer_thickness);
        }
    }
    else
    {
        z = storage.meshes[0].layers[layer_nr].printZ;
        if (layer_nr == 0)
        {
            if (getSettingAsPlatformAdhesion("adhesion_type") == EPlatformAdhesion::RAFT)
            {
                include_helper_parts = false;
            }
            layer_thickness = getSettingInMicrons("layer_height_0");
        }
    }

    bool avoid_other_parts = false;
    coord_t avoid_distance = 0; // minimal avoid distance is zero
    for (int extr_nr = 0; extr_nr < storage.meshgroup->getExtruderCount(); extr_nr++)
    {
        if (gcode.getExtruderIsUsed(extr_nr))
        {
            ExtruderTrain* extr = storage.meshgroup->getExtruderTrain(extr_nr);

            if (extr->getSettingBoolean("travel_avoid_other_parts"))
            {
                avoid_other_parts = true;
                avoid_distance = std::max(avoid_distance, extr->getSettingInMicrons("travel_avoid_distance"));
            }
        }
    }

    coord_t max_inner_wall_width = 0;
    for (SettingsBaseVirtual& mesh_settings : storage.meshes)
    {
        max_inner_wall_width = std::max(max_inner_wall_width, mesh_settings.getSettingInMicrons((mesh_settings.getSettingAsCount("wall_line_count") > 1) ? "wall_line_width_x" : "wall_line_width_0")); 
    }
    int64_t comb_offset_from_outlines = max_inner_wall_width * 2;



    GCodePlanner& gcode_layer = layer_plan_buffer.emplace_back(storage, layer_nr, z, layer_thickness, last_position_planned, current_extruder_planned, is_inside_mesh_layer_part, fan_speed_layer_time_settings_per_extruder, getSettingAsCombingMode("retraction_combing"), comb_offset_from_outlines, avoid_other_parts, avoid_distance);

    if (include_helper_parts && layer_nr == 0)
    { // process the skirt or the brim of the starting extruder.
        int extruder_nr = getSettingAsIndex("adhesion_extruder_nr");
        if (storage.skirt_brim[extruder_nr].size() > 0)
        {
            gcode_layer.setExtruder(extruder_nr);
            processSkirtBrim(storage, gcode_layer, extruder_nr);
        }
    }

    int support_skin_extruder_nr = getSettingAsIndex("support_interface_extruder_nr");
    int support_infill_extruder_nr = (layer_nr <= 0)? getSettingAsIndex("support_extruder_nr_layer_0") : getSettingAsIndex("support_infill_extruder_nr");

    //Figure out in which order to print the meshes, do this by looking at the current extruder and preferer the meshes that use that extruder.
    std::vector<int> extruder_order = calculateExtruderOrder(storage, gcode_layer.getExtruder());
    for (int extruder_nr : extruder_order)
    {
        if (include_helper_parts
            && (extruder_nr == support_infill_extruder_nr || extruder_nr == support_skin_extruder_nr))
        {
            addSupportToGCode(storage, gcode_layer, layer_nr, extruder_nr);
        }

        if (layer_nr >= 0)
        {
            std::vector<unsigned int> mesh_order = calculateMeshOrder(storage, extruder_nr);
            for (unsigned int mesh_idx : mesh_order)
            {
                SliceMeshStorage* mesh = &storage.meshes[mesh_idx];
                if (mesh->getSettingAsSurfaceMode("magic_mesh_surface_mode") == ESurfaceMode::SURFACE)
                {
                    addMeshLayerToGCode_meshSurfaceMode(storage, mesh, gcode_layer, layer_nr);
                }
                else
                {
                    addMeshLayerToGCode(storage, mesh, gcode_layer, layer_nr);
                }
            }
        }
    }

    if (include_helper_parts && layer_nr == 0)
    {
        ensureAllExtrudersArePrimed(storage, gcode_layer, layer_nr);
    }

    if (include_helper_parts)
    { // add prime tower if it hasn't already been added
        // print the prime tower if it hasn't been printed yet
        int prev_extruder = gcode_layer.getExtruder(); // most likely the same extruder as we are extruding with now
        addPrimeTower(storage, gcode_layer, layer_nr, prev_extruder);
    }
    
    last_position_planned = gcode_layer.getLastPosition();
    current_extruder_planned = gcode_layer.getExtruder();
    is_inside_mesh_layer_part = gcode_layer.getIsInsideMesh();
    
    gcode_layer.processFanSpeedAndMinimalLayerTime();
}

void FffGcodeWriter::ensureAllExtrudersArePrimed(SliceDataStorage& storage, GCodePlanner& gcode_layer, const int layer_nr)
{
    //Add skirt for all extruders which haven't primed the skirt or brim yet.
    for (int extruder_nr = 0; extruder_nr < storage.meshgroup->getExtruderCount(); extruder_nr++)
    {
        if (gcode.getExtruderIsUsed(extruder_nr) && !skirt_brim_is_processed[extruder_nr])
        {
            setExtruder_addPrime(storage, gcode_layer, layer_nr, extruder_nr);
        }
    }
}

void FffGcodeWriter::processSkirtBrim(SliceDataStorage& storage, GCodePlanner& gcode_layer, unsigned int extruder_nr)
{
    if (skirt_brim_is_processed[extruder_nr])
    {
        return;
    }
    Polygons& skirt_brim = storage.skirt_brim[extruder_nr];
    skirt_brim_is_processed[extruder_nr] = true;
    if (skirt_brim.size() == 0)
    {
        return;
    }
    gcode_layer.addTravel(skirt_brim.back().closestPointTo(gcode_layer.getLastPosition()));
    gcode_layer.addPolygonsByOptimizer(skirt_brim, &storage.skirt_brim_config[extruder_nr]);
}

void FffGcodeWriter::processOozeShield(SliceDataStorage& storage, GCodePlanner& gcode_layer, unsigned int layer_nr)
{
    if (layer_nr == 0 && storage.getSettingAsPlatformAdhesion("adhesion_type") == EPlatformAdhesion::BRIM)
    {
        return; // ooze shield already generated by brim
    }
    if (storage.oozeShield.size() > 0 && layer_nr < storage.oozeShield.size())
    {
        gcode_layer.addPolygonsByOptimizer(storage.oozeShield[layer_nr], &storage.skirt_brim_config[0]); //TODO: Skirt and brim configuration index should correspond to draft shield extruder number.
    }
}

void FffGcodeWriter::processDraftShield(SliceDataStorage& storage, GCodePlanner& gcode_layer, unsigned int layer_nr)
{
    if (storage.draft_protection_shield.size() == 0)
    {
        return;
    }
    if (!getSettingBoolean("draft_shield_enabled"))
    {
        return;
    }
    if (layer_nr == 0 && storage.getSettingAsPlatformAdhesion("adhesion_type") == EPlatformAdhesion::BRIM)
    {
        return; // ooze shield already generated by brim
    }

    if (getSettingAsDraftShieldHeightLimitation("draft_shield_height_limitation") == DraftShieldHeightLimitation::LIMITED)
    {
        const int draft_shield_height = getSettingInMicrons("draft_shield_height");
        const int layer_height_0 = getSettingInMicrons("layer_height_0");
        const int layer_height = getSettingInMicrons("layer_height");
        const unsigned int max_screen_layer = (unsigned int)((draft_shield_height - layer_height_0) / layer_height + 1);
        if (layer_nr > max_screen_layer)
        {
            return;
        }
    }

    gcode_layer.addPolygonsByOptimizer(storage.draft_protection_shield, &storage.skirt_brim_config[0]); //TODO: Skirt and brim configuration index should correspond to draft shield extruder number.
}

std::vector<int> FffGcodeWriter::calculateExtruderOrder(SliceDataStorage& storage, int current_extruder)
{
    int extruder_count = storage.getSettingAsCount("machine_extruder_count");
    std::vector<int> ret;
    ret.push_back(current_extruder);
    for (int extruder_nr = 0; extruder_nr < extruder_count; extruder_nr++)
    {
        if (extruder_nr == current_extruder)
        { // skip the current extruder, it's the one we started out planning
            continue;
        }
        ret.push_back(extruder_nr);
    }
    assert(ret.size() == (size_t)extruder_count && "All extruders must be planned, even if later it appears one wasn't used.");
    return ret;
}

std::vector<unsigned int> FffGcodeWriter::calculateMeshOrder(SliceDataStorage& storage, int extruder_nr)
{
    std::vector<unsigned int> ret;
    for (unsigned int mesh_idx = 0; mesh_idx < storage.meshes.size(); mesh_idx++)
    {
        SliceMeshStorage& mesh = storage.meshes[mesh_idx];
        if (mesh.getSettingAsIndex("extruder_nr") == extruder_nr)
        {
            ret.push_back(mesh_idx);
        }
    }
    return ret;
}

void FffGcodeWriter::addMeshLayerToGCode_meshSurfaceMode(SliceDataStorage& storage, SliceMeshStorage* mesh, GCodePlanner& gcode_layer, int layer_nr)
{
    if (layer_nr > mesh->layer_nr_max_filled_layer)
    {
        return;
    }

    if (mesh->getSettingBoolean("anti_overhang_mesh")
        || mesh->getSettingBoolean("support_mesh")
    )
    {
        return;
    }

    setExtruder_addPrime(storage, gcode_layer, layer_nr, mesh->getSettingAsIndex("extruder_nr"));

    SliceLayer* layer = &mesh->layers[layer_nr];


    Polygons polygons;
    for(unsigned int partNr=0; partNr<layer->parts.size(); partNr++)
    {
        polygons.add(layer->parts[partNr].outline);
    }

    EZSeamType z_seam_type = mesh->getSettingAsZSeamType("z_seam_type");
    gcode_layer.addPolygonsByOptimizer(polygons, &mesh->inset0_config, nullptr, z_seam_type, mesh->getSettingInMicrons("wall_0_wipe_dist"), mesh->getSettingBoolean("magic_spiralize"));

    addMeshOpenPolyLinesToGCode(storage, mesh, gcode_layer, layer_nr);
}

void FffGcodeWriter::addMeshOpenPolyLinesToGCode(SliceDataStorage& storage, SliceMeshStorage* mesh, GCodePlanner& gcode_layer, int layer_nr)
{
    SliceLayer* layer = &mesh->layers[layer_nr];
    
    Polygons lines;
    for(PolygonRef polyline : layer->openPolyLines)
    {
        for(unsigned int point_idx = 1; point_idx<polyline.size(); point_idx++)
        {
            Polygon p;
            p.add(polyline[point_idx-1]);
            p.add(polyline[point_idx]);
            lines.add(p);
        }
    }
    gcode_layer.addLinesByOptimizer(lines, &mesh->inset0_config, SpaceFillType::PolyLines);
    
}

void FffGcodeWriter::addMeshLayerToGCode(SliceDataStorage& storage, SliceMeshStorage* mesh, GCodePlanner& gcode_layer, int layer_nr)
{
    if (layer_nr > mesh->layer_nr_max_filled_layer)
    {
        return;
    }

    if (mesh->getSettingBoolean("anti_overhang_mesh")
        || mesh->getSettingBoolean("support_mesh")
    )
    {
        return;
    }

    SliceLayer* layer = &mesh->layers[layer_nr];

    if (layer->parts.size() == 0)
    {
        return;
    }

    if (mesh->getSettingAsCount("wall_line_count") > 0)
    { // don't switch extruder if there's nothing to print
        bool empty = true;
        for (SliceLayerPart& part : layer->parts)
        {
            if (part.insets.size() > 0)
            {
                empty = false;
                break;
            }
        }
        if (empty)
        {
            return;
        }
    }

    setExtruder_addPrime(storage, gcode_layer, layer_nr, mesh->getSettingAsIndex("extruder_nr"));

    EZSeamType z_seam_type = mesh->getSettingAsZSeamType("z_seam_type");
    Point layer_start_position = last_position_planned;
    if (storage.getSettingBoolean("start_layers_at_same_position"))
    {
        layer_start_position = Point(storage.getSettingInMicrons("layer_start_x"), storage.getSettingInMicrons("layer_start_y"));
    }
    PathOrderOptimizer part_order_optimizer(layer_start_position, z_seam_type);
    for(unsigned int partNr=0; partNr<layer->parts.size(); partNr++)
    {
        part_order_optimizer.addPolygon(layer->parts[partNr].insets[0][0]);
    }
    part_order_optimizer.optimize();

    bool skin_alternate_rotation = mesh->getSettingBoolean("skin_alternate_rotation") && ( mesh->getSettingAsCount("top_layers") >= 4 || mesh->getSettingAsCount("bottom_layers") >= 4 );
    
    for(int order_idx : part_order_optimizer.polyOrder)
    {
        SliceLayerPart& part = layer->parts[order_idx];

        EFillMethod infill_pattern = mesh->getSettingAsFillMethod("infill_pattern");
        int infill_angle = 45;
        if ((infill_pattern == EFillMethod::LINES || infill_pattern == EFillMethod::ZIG_ZAG))
        {
            unsigned int combined_infill_layers = std::max(1U, round_divide(mesh->getSettingInMicrons("infill_sparse_thickness"), std::max(getSettingInMicrons("layer_height"), (coord_t)1)));
            if ((layer_nr / combined_infill_layers) & 1)
            { // switch every [combined_infill_layers] layers
                infill_angle += 90;
            }
        }
        
        int infill_line_distance = mesh->getSettingInMicrons("infill_line_distance");
        int infill_overlap = mesh->getSettingInMicrons("infill_overlap_mm");
        
        gcode_layer.setIsInside(true); // going to print inside stuff below
        
        if (mesh->getSettingBoolean("infill_before_walls"))
        {
            processMultiLayerInfill(gcode_layer, mesh, part, layer_nr, infill_line_distance, infill_overlap, infill_angle);
            processSingleLayerInfill(gcode_layer, mesh, part, layer_nr, infill_line_distance, infill_overlap, infill_angle);
        }
        
        processInsets(gcode_layer, mesh, part, layer_nr, z_seam_type);

        if (!mesh->getSettingBoolean("infill_before_walls"))
        {
            processMultiLayerInfill(gcode_layer, mesh, part, layer_nr, infill_line_distance, infill_overlap, infill_angle);
            processSingleLayerInfill(gcode_layer, mesh, part, layer_nr, infill_line_distance, infill_overlap, infill_angle);
        }

        EFillMethod skin_pattern = mesh->getSettingAsFillMethod("top_bottom_pattern");
        int skin_angle = 45;
        if ((skin_pattern == EFillMethod::LINES || skin_pattern == EFillMethod::ZIG_ZAG) && layer_nr & 1)
        {
            skin_angle += 90; // should coincide with infill_angle (if both skin and infill are lines) so that the first top layer is orthogonal to the last infill layer
        }
        if (skin_alternate_rotation && ( layer_nr / 2 ) & 1)
            skin_angle -= 45;

        int64_t skin_overlap = mesh->getSettingInMicrons("skin_overlap_mm");
        processSkin(gcode_layer, mesh, part, layer_nr, skin_overlap, skin_angle);

        //After a layer part, make sure the nozzle is inside the comb boundary, so we do not retract on the perimeter.
        if (!mesh->getSettingBoolean("magic_spiralize") || static_cast<int>(layer_nr) < mesh->getSettingAsCount("bottom_layers"))
        {
            gcode_layer.moveInsideCombBoundary(mesh->getSettingInMicrons((mesh->getSettingAsCount("wall_line_count") > 1) ? "wall_line_width_x" : "wall_line_width_0") * 1);
        }

        gcode_layer.setIsInside(false);
    }
    if (mesh->getSettingAsSurfaceMode("magic_mesh_surface_mode") != ESurfaceMode::NORMAL)
    {
        addMeshOpenPolyLinesToGCode(storage, mesh, gcode_layer, layer_nr);
    }
}


            


void FffGcodeWriter::processMultiLayerInfill(GCodePlanner& gcode_layer, SliceMeshStorage* mesh, SliceLayerPart& part, unsigned int layer_nr, int infill_line_distance, int infill_overlap, int infill_angle)
{
    int64_t z = layer_nr * getSettingInMicrons("layer_height");
    if (infill_line_distance > 0)
    {
        //Print the thicker infill lines first. (double or more layer thickness, infill combined with previous layers)
        for(unsigned int combine_idx = 1; combine_idx < part.infill_area_per_combine_per_density[0].size(); combine_idx++)
        {
            const unsigned int infill_line_width = mesh->infill_config[combine_idx].getLineWidth();
            EFillMethod infill_pattern = mesh->getSettingAsFillMethod("infill_pattern");
            Polygons infill_polygons;
            Polygons infill_lines;
            for (unsigned int density_idx = 0; density_idx < part.infill_area_per_combine_per_density.size(); density_idx++)
            { // combine different density infill areas (for gradual infill)
                unsigned int density_factor = 2 << density_idx; // == pow(2, density_idx + 1)
                int infill_line_distance_here = infill_line_distance * density_factor; // the highest density infill combines with the next to create a grid with density_factor 1
                int infill_shift = infill_line_distance_here / 2;
                if (density_idx == part.infill_area_per_combine_per_density.size() - 1)
                {
                    infill_line_distance_here /= 2;
                }
                
<<<<<<< HEAD
                Infill infill_comp(infill_pattern, part.infill_area_per_combine_per_density[density_idx][combine_idx], 0, infill_line_width, infill_line_distance_here, infill_overlap, infill_angle, z, infill_shift, false, false);
                infill_comp.generate(infill_polygons, infill_lines, mesh);
=======
                Infill infill_comp(infill_pattern, part.infill_area_per_combine_per_density[density_idx][combine_idx], 0, infill_line_width, infill_line_distance_here, infill_overlap, infill_angle, z, infill_shift);
                infill_comp.generate(infill_polygons, infill_lines);
>>>>>>> 4da8c6d8
            }
            gcode_layer.addPolygonsByOptimizer(infill_polygons, &mesh->infill_config[combine_idx]);
            gcode_layer.addLinesByOptimizer(infill_lines, &mesh->infill_config[combine_idx], (infill_pattern == EFillMethod::ZIG_ZAG)? SpaceFillType::PolyLines : SpaceFillType::Lines);
        }
    }
}

void FffGcodeWriter::processSingleLayerInfill(GCodePlanner& gcode_layer, SliceMeshStorage* mesh, SliceLayerPart& part, unsigned int layer_nr, int infill_line_distance, int infill_overlap, int infill_angle)
{
    if (infill_line_distance == 0 || part.infill_area_per_combine_per_density[0].size() == 0)
    {
        return;
    }
    const unsigned int infill_line_width = mesh->infill_config[0].getLineWidth();
        
    //Combine the 1 layer thick infill with the top/bottom skin and print that as one thing.
    Polygons infill_polygons;
    Polygons infill_lines;

    int64_t z = layer_nr * getSettingInMicrons("layer_height");

    EFillMethod pattern = mesh->getSettingAsFillMethod("infill_pattern");
    for (unsigned int density_idx = 0; density_idx < part.infill_area_per_combine_per_density.size(); density_idx++)
    {
        unsigned int density_factor = 2 << density_idx; // == pow(2, density_idx + 1)
        int infill_line_distance_here = infill_line_distance * density_factor; // the highest density infill combines with the next to create a grid with density_factor 1
        int infill_shift = infill_line_distance_here / 2;
        // infill shift explanation: [>]=shift ["]=line_dist
// :       |       :       |       :       |       :       |         > furthest from top
// :   |   |   |   :   |   |   |   :   |   |   |   :   |   |   |     > further from top
// : | | | | | | | : | | | | | | | : | | | | | | | : | | | | | | |   > near top
// >>"""""
// :       |       :       |       :       |       :       |         > furthest from top
// :   |   |   |   :   |   |   |   :   |   |   |   :   |   |   |     > further from top
// : | | | | | | | : | | | | | | | : | | | | | | | : | | | | | | |   > near top
// >>>>"""""""""
// :       |       :       |       :       |       :       |         > furthest from top
// :   |   |   |   :   |   |   |   :   |   |   |   :   |   |   |     > further from top
// : | | | | | | | : | | | | | | | : | | | | | | | : | | | | | | |   > near top
// >>>>>>>>"""""""""""""""""
        if (density_idx == part.infill_area_per_combine_per_density.size() - 1)
        { // the least dense infill should fill up all remaining gaps
// :       |       :       |       :       |       :       |       :  > furthest from top
// :   |   |   |   :   |   |   |   :   |   |   |   :   |   |   |   :  > further from top
// : | | | | | | | : | | | | | | | : | | | | | | | : | | | | | | | :  > near top
//   .   .     .       .           .               .       .       .
//   :   :     :       :           :               :       :       :
//   `"""'     `"""""""'           `"""""""""""""""'       `"""""""'
//                                                             ^   new line distance for lowest density infill
//                                       ^ infill_line_distance_here for lowest density infill up till here
//                 ^ middle density line dist
//     ^   highest density line dist
            infill_line_distance_here /= 2;
        }
<<<<<<< HEAD
        Infill infill_comp(pattern, part.infill_area_per_combine_per_density[density_idx][0], 0, infill_line_width, infill_line_distance_here, infill_overlap, infill_angle, z, infill_shift, false, false);
        infill_comp.generate(infill_polygons, infill_lines, mesh);
=======
        Infill infill_comp(pattern, part.infill_area_per_combine_per_density[density_idx][0], 0, infill_line_width, infill_line_distance_here, infill_overlap, infill_angle, z, infill_shift);
        infill_comp.generate(infill_polygons, infill_lines);
>>>>>>> 4da8c6d8
    }
    gcode_layer.addPolygonsByOptimizer(infill_polygons, &mesh->infill_config[0]);
    if (pattern == EFillMethod::GRID || pattern == EFillMethod::LINES || pattern == EFillMethod::TRIANGLES)
    {
        gcode_layer.addLinesByOptimizer(infill_lines, &mesh->infill_config[0], SpaceFillType::Lines, mesh->getSettingInMicrons("infill_wipe_dist")); 
    }
    else 
    {
        gcode_layer.addLinesByOptimizer(infill_lines, &mesh->infill_config[0], (pattern == EFillMethod::ZIG_ZAG)? SpaceFillType::PolyLines : SpaceFillType::Lines); 
    }
}

void FffGcodeWriter::processInsets(GCodePlanner& gcode_layer, SliceMeshStorage* mesh, SliceLayerPart& part, unsigned int layer_nr, EZSeamType z_seam_type)
{
    bool compensate_overlap_0 = mesh->getSettingBoolean("travel_compensate_overlapping_walls_0_enabled");
    bool compensate_overlap_x = mesh->getSettingBoolean("travel_compensate_overlapping_walls_x_enabled");
    if (mesh->getSettingAsCount("wall_line_count") > 0)
    {
        bool spiralize = false;
        if (mesh->getSettingBoolean("magic_spiralize"))
        {
            if (static_cast<int>(layer_nr) >= mesh->getSettingAsCount("bottom_layers"))
            {
                spiralize = true;
            }
            if (static_cast<int>(layer_nr) == mesh->getSettingAsCount("bottom_layers") && part.insets.size() > 0)
            { // on the last normal layer first make the outer wall normally and then start a second outer wall from the same hight, but gradually moving upward
                gcode_layer.addPolygonsByOptimizer(part.insets[0], &mesh->insetX_config, nullptr, EZSeamType::SHORTEST, mesh->getSettingInMicrons("wall_0_wipe_dist"), false);
            }
        }
        int processed_inset_number = -1;
        for(int inset_number=part.insets.size()-1; inset_number>-1; inset_number--)
        {
            processed_inset_number = inset_number;
            if (mesh->getSettingBoolean("outer_inset_first"))
            {
                processed_inset_number = part.insets.size() - 1 - inset_number;
            }
            if (processed_inset_number == 0)
            {
                if (!compensate_overlap_0)
                {
                    gcode_layer.addPolygonsByOptimizer(part.insets[0], &mesh->inset0_config, nullptr, z_seam_type, mesh->getSettingInMicrons("wall_0_wipe_dist"), spiralize);
                }
                else
                {
                    Polygons& outer_wall = part.insets[0];
                    WallOverlapComputation wall_overlap_computation(outer_wall, mesh->getSettingInMicrons("wall_line_width_0"));
                    gcode_layer.addPolygonsByOptimizer(outer_wall, &mesh->inset0_config, &wall_overlap_computation, z_seam_type, mesh->getSettingInMicrons("wall_0_wipe_dist"), spiralize);
                }
            }
            else
            {
                if (!compensate_overlap_x)
                {
                    gcode_layer.addPolygonsByOptimizer(part.insets[processed_inset_number], &mesh->insetX_config);
                }
                else
                {
                    Polygons& outer_wall = part.insets[processed_inset_number];
                    WallOverlapComputation wall_overlap_computation(outer_wall, mesh->getSettingInMicrons("wall_line_width_x"));
                    gcode_layer.addPolygonsByOptimizer(outer_wall, &mesh->insetX_config, &wall_overlap_computation);
                }
            }
        }
    }
}


void FffGcodeWriter::processSkin(GCodePlanner& gcode_layer, SliceMeshStorage* mesh, SliceLayerPart& part, unsigned int layer_nr, int skin_overlap, int skin_angle)
{
    int64_t z = layer_nr * getSettingInMicrons("layer_height");
    const unsigned int skin_line_width = mesh->skin_config.getLineWidth();

    constexpr int perimeter_gaps_extra_offset = 15; // extra offset so that the perimeter gaps aren't created everywhere due to rounding errors
    bool fill_perimeter_gaps = mesh->getSettingAsFillPerimeterGapMode("fill_perimeter_gaps") != FillPerimeterGapMode::NOWHERE;

    PathOrderOptimizer part_order_optimizer(gcode_layer.getLastPosition(), EZSeamType::SHORTEST);
    for (unsigned int skin_part_idx = 0; skin_part_idx < part.skin_parts.size(); skin_part_idx++)
    {
        PolygonsPart& outline = part.skin_parts[skin_part_idx].outline;
        part_order_optimizer.addPolygon(outline.outerPolygon());
    }
    part_order_optimizer.optimize();

    for (int ordered_skin_part_idx : part_order_optimizer.polyOrder)
    {
        SkinPart& skin_part = part.skin_parts[ordered_skin_part_idx];

        Polygons skin_polygons;
        Polygons skin_lines;
        
        EFillMethod pattern = mesh->getSettingAsFillMethod("top_bottom_pattern");
        int bridge = -1;
        if (layer_nr > 0)
            bridge = bridgeAngle(skin_part.outline, &mesh->layers[layer_nr-1]);
        if (bridge > -1)
        {
            pattern = EFillMethod::LINES;
            skin_angle = bridge;
        }

        Polygons perimeter_gaps; // the perimeter gaps of the insets of this skin part

        Polygons* inner_skin_outline = nullptr;
        int offset_from_inner_skin_outline = 0;
        if (pattern != EFillMethod::CONCENTRIC)
        {
            for (Polygons& skin_perimeter : skin_part.insets)
            {
                gcode_layer.addPolygonsByOptimizer(skin_perimeter, &mesh->insetX_config); // add polygons to gcode in inward order
            }
            if (skin_part.insets.size() > 0)
            {
                inner_skin_outline = &skin_part.insets.back();
                offset_from_inner_skin_outline = -mesh->insetX_config.getLineWidth() / 2;

                if (fill_perimeter_gaps)
                {
                    // add perimeter gaps between the outer skin inset and the innermost wall
                    const Polygons outer = skin_part.outline;
                    const Polygons inner = skin_part.insets[0].offset(mesh->insetX_config.getLineWidth() / 2 + perimeter_gaps_extra_offset * 2);
                    perimeter_gaps.add(outer.difference(inner));

                    for (unsigned int inset_idx = 1; inset_idx < skin_part.insets.size(); inset_idx++)
                    { // add perimeter gaps between consecutive skin walls
                        const Polygons outer = skin_part.insets[inset_idx - 1].offset(-1 * mesh->insetX_config.getLineWidth() / 2 - perimeter_gaps_extra_offset);
                        const Polygons inner = skin_part.insets[inset_idx].offset(mesh->insetX_config.getLineWidth() / 2 + perimeter_gaps_extra_offset);
                        perimeter_gaps.add(outer.difference(inner));
                    }
                }
            }
        }

        if (inner_skin_outline == nullptr)
        {
            inner_skin_outline = &skin_part.outline;
        }

        int extra_infill_shift = 0;
        Polygons* perimeter_gaps_output = (fill_perimeter_gaps)? &perimeter_gaps : nullptr;
        Infill infill_comp(pattern, *inner_skin_outline, offset_from_inner_skin_outline, skin_line_width, skin_line_width, skin_overlap, skin_angle, z, extra_infill_shift, perimeter_gaps_output);
        infill_comp.generate(skin_polygons, skin_lines);

        if (fill_perimeter_gaps)
        { // handle perimeter_gaps of skin insets
            int offset = 0;
            Infill infill_comp(EFillMethod::LINES, perimeter_gaps, offset, skin_line_width, skin_line_width, skin_overlap, skin_angle, z, extra_infill_shift);
            infill_comp.generate(skin_polygons, skin_lines);
        }

        gcode_layer.addPolygonsByOptimizer(skin_polygons, &mesh->skin_config);

        if (pattern == EFillMethod::GRID || pattern == EFillMethod::LINES || pattern == EFillMethod::TRIANGLES)
        {
            gcode_layer.addLinesByOptimizer(skin_lines, &mesh->skin_config, SpaceFillType::Lines, mesh->getSettingInMicrons("infill_wipe_dist"));
        }
        else
        {
            gcode_layer.addLinesByOptimizer(skin_lines, &mesh->skin_config, (pattern == EFillMethod::ZIG_ZAG)? SpaceFillType::PolyLines : SpaceFillType::Lines);
        }
    }

    if (fill_perimeter_gaps)
    { // handle perimeter gaps of normal insets
        Polygons perimeter_gaps;
        int line_width = mesh->inset0_config.getLineWidth();
        for (unsigned int inset_idx = 1; inset_idx < part.insets.size(); inset_idx++)
        {
            const Polygons outer = part.insets[inset_idx - 1].offset(-1 * line_width / 2 - perimeter_gaps_extra_offset);
            line_width = mesh->insetX_config.getLineWidth();
            const Polygons inner = part.insets[inset_idx].offset(line_width / 2 + perimeter_gaps_extra_offset);
            perimeter_gaps.add(outer.difference(inner));
        }

        Polygons skin_polygons; // unused
        Polygons skin_lines; // soon to be generated gap filler lines
        int offset = 0;
        int extra_infill_shift = 0;
        Infill infill_comp(EFillMethod::LINES, perimeter_gaps, offset, skin_line_width, skin_line_width, skin_overlap, skin_angle, z, extra_infill_shift);
        infill_comp.generate(skin_polygons, skin_lines);

        gcode_layer.addLinesByOptimizer(skin_lines, &mesh->skin_config, SpaceFillType::Lines);
    }
}

bool FffGcodeWriter::addSupportToGCode(SliceDataStorage& storage, GCodePlanner& gcode_layer, int layer_nr, int extruder_nr)
{
    bool support_added = false;
    if (!storage.support.generated || layer_nr > storage.support.layer_nr_max_filled_layer)
    {
        return support_added;
    }

    int support_interface_extruder_nr = getSettingAsIndex("support_interface_extruder_nr");
    int support_infill_extruder_nr = (layer_nr <= 0)? getSettingAsIndex("support_extruder_nr_layer_0") : getSettingAsIndex("support_infill_extruder_nr");

    SupportLayer& support_layer = storage.support.supportLayers[layer_nr];
    if (support_layer.skin.size() == 0 && support_layer.supportAreas.size() == 0)
    {
        return support_added;
    }


    if (extruder_nr == support_infill_extruder_nr)
    {
        support_added |= addSupportInfillToGCode(storage, gcode_layer, layer_nr);
    }
    if (extruder_nr == support_interface_extruder_nr)
    {
        support_added |= addSupportRoofsToGCode(storage, gcode_layer, layer_nr);
    }
    return support_added;
}

bool FffGcodeWriter::addSupportInfillToGCode(SliceDataStorage& storage, GCodePlanner& gcode_layer, int layer_nr)
{
    bool added = false;
    if (!storage.support.generated 
        || layer_nr > storage.support.layer_nr_max_filled_layer 
        || storage.support.supportLayers[layer_nr].supportAreas.size() == 0)
    {
        return added;
    }

    int64_t z = layer_nr * getSettingInMicrons("layer_height");

    const ExtruderTrain& infill_extr = *storage.meshgroup->getExtruderTrain(getSettingAsIndex("support_infill_extruder_nr"));
    int support_line_distance = infill_extr.getSettingInMicrons("support_line_distance"); // first layer line distance must be the same as the second layer line distance
    const int support_line_width = storage.support_config.getLineWidth();
    EFillMethod support_pattern = infill_extr.getSettingAsFillMethod("support_pattern"); // first layer pattern must be same as other layers
    if (layer_nr <= 0 && (support_pattern == EFillMethod::LINES || support_pattern == EFillMethod::ZIG_ZAG)) { support_pattern = EFillMethod::GRID; }

    int infill_extruder_nr_here = (layer_nr <= 0)? getSettingAsIndex("support_extruder_nr_layer_0") : getSettingAsIndex("support_infill_extruder_nr");
    const ExtruderTrain& infill_extr_here = *storage.meshgroup->getExtruderTrain(infill_extruder_nr_here);

    Polygons& support = storage.support.supportLayers[std::max(0, layer_nr)].supportAreas;

    std::vector<PolygonsPart> support_islands = support.splitIntoParts();

    PathOrderOptimizer island_order_optimizer(gcode_layer.getLastPosition());
    for(unsigned int n=0; n<support_islands.size(); n++)
    {
        island_order_optimizer.addPolygon(support_islands[n][0]);
    }
    island_order_optimizer.optimize();

    for(unsigned int n=0; n<support_islands.size(); n++)
    {
        PolygonsPart& island = support_islands[island_order_optimizer.polyOrder[n]];

        int support_infill_overlap = 0; // support infill should not be expanded outward
        
        int offset_from_outline = 0;
        if (support_pattern == EFillMethod::GRID || support_pattern == EFillMethod::TRIANGLES)
        {
            Polygons boundary = island.offset(-support_line_width / 2);
            if (boundary.size() > 0)
            {
                setExtruder_addPrime(storage, gcode_layer, layer_nr, infill_extruder_nr_here); // only switch extruder if we're sure we're going to switch
                gcode_layer.addPolygonsByOptimizer(boundary, &storage.support_config);
            }
            offset_from_outline = -support_line_width;
            support_infill_overlap = infill_extr_here.getSettingInMicrons("infill_overlap_mm"); // support lines area should be expanded outward to overlap with the boundary polygon
        }

        int extra_infill_shift = 0;
        bool use_endpieces = true;
        Polygons* perimeter_gaps = nullptr;
        double fill_angle = 0;
        Infill infill_comp(support_pattern, island, offset_from_outline, support_line_width, support_line_distance, support_infill_overlap, fill_angle, z, extra_infill_shift, perimeter_gaps, infill_extr.getSettingBoolean("support_connect_zigzags"), use_endpieces);
        Polygons support_polygons;
        Polygons support_lines;
        infill_comp.generate(support_polygons, support_lines);
        if (support_lines.size() > 0 || support_polygons.size() > 0)
        {
            setExtruder_addPrime(storage, gcode_layer, layer_nr, infill_extruder_nr_here); // only switch extruder if we're sure we're going to switch
            gcode_layer.addPolygonsByOptimizer(support_polygons, &storage.support_config);
            gcode_layer.addLinesByOptimizer(support_lines, &storage.support_config, (support_pattern == EFillMethod::ZIG_ZAG)? SpaceFillType::PolyLines : SpaceFillType::Lines);
            added = true;
        }
    }
    return added;
}

bool FffGcodeWriter::addSupportRoofsToGCode(SliceDataStorage& storage, GCodePlanner& gcode_layer, int layer_nr)
{
    bool added = false;
    if (!storage.support.generated 
        || layer_nr > storage.support.layer_nr_max_filled_layer 
        || storage.support.supportLayers[std::max(0, layer_nr)].skin.size() == 0)
    {
        return added;
    }

    int64_t z = layer_nr * getSettingInMicrons("layer_height");

    int skin_extruder_nr = getSettingAsIndex("support_interface_extruder_nr");
    const ExtruderTrain& interface_extr = *storage.meshgroup->getExtruderTrain(skin_extruder_nr);

    EFillMethod pattern = interface_extr.getSettingAsFillMethod("support_interface_pattern");
    int support_line_distance = interface_extr.getSettingInMicrons("support_interface_line_distance");
    
    
    bool all_roofs_are_low = true;
    for (SliceMeshStorage& mesh : storage.meshes)
    {
        if (mesh.getSettingInMicrons("support_roof_height") >= 2 * getSettingInMicrons("layer_height"))
        {
            all_roofs_are_low = false;
            break;
        }
    }
    
    double fillAngle;
    if (pattern == EFillMethod::CONCENTRIC)
    {
        fillAngle = 0;
    }
    else if (all_roofs_are_low || pattern == EFillMethod::TRIANGLES)
    {
        fillAngle = 90; // perpendicular to support lines
    }
    else 
    {
        fillAngle = 45 + (((layer_nr % 2) + 2) % 2) * 90; // alternate between the two kinds of diagonal:  / and \ .
        // +2) %2 to handle negative layer numbers
    }
    int support_skin_overlap = 0; // the skin (roofs/bottoms) should never be expanded outwards
    int outline_offset =  0;
    int extra_infill_shift = 0;
    Polygons* perimeter_gaps = nullptr;
    bool use_endpieces = true;
    bool connected_zigzags = false;
    Infill infill_comp(pattern, storage.support.supportLayers[std::max(0, layer_nr)].skin, outline_offset, storage.support_skin_config.getLineWidth(), support_line_distance, support_skin_overlap, fillAngle, z, extra_infill_shift, perimeter_gaps, connected_zigzags, use_endpieces);
    Polygons support_polygons;
    Polygons support_lines;
    infill_comp.generate(support_polygons, support_lines);

    if (support_lines.size() > 0 || support_polygons.size() > 0)
    {
        setExtruder_addPrime(storage, gcode_layer, layer_nr, skin_extruder_nr);
        gcode_layer.addPolygonsByOptimizer(support_polygons, &storage.support_skin_config);
        gcode_layer.addLinesByOptimizer(support_lines, &storage.support_skin_config, (pattern == EFillMethod::ZIG_ZAG)? SpaceFillType::PolyLines : SpaceFillType::Lines);
        added = true;
    }
    return added;
}

void FffGcodeWriter::setExtruder_addPrime(SliceDataStorage& storage, GCodePlanner& gcode_layer, int layer_nr, int extruder_nr)
{
    if (extruder_nr == -1) // an object with extruder_nr==-1 means it will be printed with any current nozzle
        return;
    
    int previous_extruder = gcode_layer.getExtruder();
    if (previous_extruder == extruder_nr) { return; }
    bool extruder_changed = gcode_layer.setExtruder(extruder_nr);
    
    if (extruder_changed)
    {
        if (layer_nr == 0 && !skirt_brim_is_processed[extruder_nr])
        {
            processSkirtBrim(storage, gcode_layer, extruder_nr);
        }
        addPrimeTower(storage, gcode_layer, layer_nr, previous_extruder);
    }
}

void FffGcodeWriter::addPrimeTower(SliceDataStorage& storage, GCodePlanner& gcode_layer, int layer_nr, int prev_extruder)
{
    if (!getSettingBoolean("prime_tower_enable"))
    {
        return;
    }

    storage.primeTower.addToGcode(storage, gcode_layer, gcode, layer_nr, prev_extruder, gcode_layer.getExtruder());
}

void FffGcodeWriter::finalize()
{
    double print_time = gcode.getTotalPrintTime();
    std::vector<double> filament_used;
    std::vector<std::string> material_ids;
    for (int extr_nr = 0; extr_nr < getSettingAsCount("machine_extruder_count"); extr_nr++)
    {
        filament_used.emplace_back(gcode.getTotalFilamentUsed(extr_nr));
        material_ids.emplace_back(gcode.getMaterialGUID(extr_nr));
    }
    std::string prefix = gcode.getFileHeader(&print_time, filament_used, material_ids);
    if (CommandSocket::isInstantiated())
    {
        CommandSocket::getInstance()->sendGCodePrefix(prefix);
    }
    else
    {
        std::string prefix = gcode.getFileHeader(&print_time, filament_used, material_ids);
        log("Gcode header after slicing:\n");
        log(prefix.c_str());
        log("End of gcode header.\n");
    }
    if (getSettingBoolean("acceleration_enabled"))
    {
        gcode.writeAcceleration(getSettingInMillimetersPerSecond("machine_acceleration"));
    }
    if (getSettingBoolean("jerk_enabled"))
    {
        gcode.writeJerk(getSettingInMillimetersPerSecond("machine_max_jerk_xy"));
    }
    if (gcode.getCurrentMaxZFeedrate() > 0)
    {
        gcode.writeMaxZFeedrate(getSettingInMillimetersPerSecond("machine_max_feedrate_z"));
    }
    gcode.finalize(getSettingString("machine_end_gcode").c_str());
    for (int e = 0; e < getSettingAsCount("machine_extruder_count"); e++)
    {
        gcode.writeTemperatureCommand(e, 0, false);
    }

    gcode.writeComment("End of Gcode");
    /*
    the profile string below can be executed since the M25 doesn't end the gcode on an UMO and when printing via USB.
    gcode.writeCode("M25 ;Stop reading from this point on.");
    gcode.writeComment("Cura profile string:");
    gcode.writeComment(FffProcessor::getInstance()->getAllLocalSettingsString() + FffProcessor::getInstance()->getProfileString());
    */
}


}//namespace cura
<|MERGE_RESOLUTION|>--- conflicted
+++ resolved
@@ -816,13 +816,8 @@
                     infill_line_distance_here /= 2;
                 }
                 
-<<<<<<< HEAD
-                Infill infill_comp(infill_pattern, part.infill_area_per_combine_per_density[density_idx][combine_idx], 0, infill_line_width, infill_line_distance_here, infill_overlap, infill_angle, z, infill_shift, false, false);
+                Infill infill_comp(infill_pattern, part.infill_area_per_combine_per_density[density_idx][combine_idx], 0, infill_line_width, infill_line_distance_here, infill_overlap, infill_angle, z, infill_shift);
                 infill_comp.generate(infill_polygons, infill_lines, mesh);
-=======
-                Infill infill_comp(infill_pattern, part.infill_area_per_combine_per_density[density_idx][combine_idx], 0, infill_line_width, infill_line_distance_here, infill_overlap, infill_angle, z, infill_shift);
-                infill_comp.generate(infill_polygons, infill_lines);
->>>>>>> 4da8c6d8
             }
             gcode_layer.addPolygonsByOptimizer(infill_polygons, &mesh->infill_config[combine_idx]);
             gcode_layer.addLinesByOptimizer(infill_lines, &mesh->infill_config[combine_idx], (infill_pattern == EFillMethod::ZIG_ZAG)? SpaceFillType::PolyLines : SpaceFillType::Lines);
@@ -877,13 +872,8 @@
 //     ^   highest density line dist
             infill_line_distance_here /= 2;
         }
-<<<<<<< HEAD
-        Infill infill_comp(pattern, part.infill_area_per_combine_per_density[density_idx][0], 0, infill_line_width, infill_line_distance_here, infill_overlap, infill_angle, z, infill_shift, false, false);
+        Infill infill_comp(pattern, part.infill_area_per_combine_per_density[density_idx][0], 0, infill_line_width, infill_line_distance_here, infill_overlap, infill_angle, z, infill_shift);
         infill_comp.generate(infill_polygons, infill_lines, mesh);
-=======
-        Infill infill_comp(pattern, part.infill_area_per_combine_per_density[density_idx][0], 0, infill_line_width, infill_line_distance_here, infill_overlap, infill_angle, z, infill_shift);
-        infill_comp.generate(infill_polygons, infill_lines);
->>>>>>> 4da8c6d8
     }
     gcode_layer.addPolygonsByOptimizer(infill_polygons, &mesh->infill_config[0]);
     if (pattern == EFillMethod::GRID || pattern == EFillMethod::LINES || pattern == EFillMethod::TRIANGLES)
