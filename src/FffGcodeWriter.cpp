--- conflicted
+++ resolved
@@ -369,7 +369,6 @@
     {
         layer_thickness = getSettingInMicrons("layer_height_0");
     }
-<<<<<<< HEAD
 
     int max_inner_wall_width = 0;
     std::vector<bool> extruders_used = storage.getExtrudersUsed(layer_nr);
@@ -381,13 +380,9 @@
             max_inner_wall_width = std::max(max_inner_wall_width, extr->getSettingInMicrons((extr->getSettingAsCount("wall_line_count") > 1) ? "wall_line_width_x" : "wall_line_width_0")); 
         }
     }
-    int64_t comb_offset_from_outlines = max_inner_wall_width * 2; // only used when there is no second wall.
-=======
-    
     ExtruderTrain* current_extruder_train = storage.meshgroup->getExtruderTrain(current_extruder_planned);
     
     int64_t comb_offset_from_outlines = current_extruder_train->getSettingInMicrons((current_extruder_train->getSettingAsCount("wall_line_count") > 1) ? "wall_line_width_x" : "wall_line_width_0") * 2; // TODO: only used when there is no second wall.
->>>>>>> 7d9c8ee1
     int64_t z = storage.meshes[0].layers[layer_nr].printZ;
     GCodePlanner& gcode_layer = layer_plan_buffer.emplace_back(storage, layer_nr, z, layer_thickness, last_position_planned, current_extruder_planned, fan_speed_layer_time_settings, getSettingBoolean("retraction_combing"), comb_offset_from_outlines, getSettingBoolean("travel_avoid_other_parts"), getSettingInMicrons("travel_avoid_distance"));
     
@@ -627,13 +622,9 @@
         
         //After a layer part, make sure the nozzle is inside the comb boundary, so we do not retract on the perimeter.
         if (!mesh->getSettingBoolean("magic_spiralize") || static_cast<int>(layer_nr) < mesh->getSettingAsCount("bottom_layers"))
-<<<<<<< HEAD
+        {
             gcode_layer.moveInsideCombBoundary(mesh->getSettingInMicrons((mesh->getSettingAsCount("wall_line_count") > 1) ? "wall_line_width_x" : "wall_line_width_0") * 1);
-=======
-        {
-            gcode_layer.moveInsideCombBoundary(mesh->getSettingInMicrons((mesh->getSettingAsCount("wall_line_count") > 1) ? "wall_line_width_x" : "wall_line_width_0") * 1);
-        }
->>>>>>> 7d9c8ee1
+        }
     }
     if (mesh->getSettingAsSurfaceMode("magic_mesh_surface_mode") != ESurfaceMode::NORMAL)
     {
