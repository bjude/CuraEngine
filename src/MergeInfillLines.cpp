--- conflicted
+++ resolved
@@ -11,224 +11,150 @@
 : extruder_plan(plan)
 , nozzle_size(Application::getInstance().current_slice->scene.extruders[extruder_plan.extruder].settings.get<coord_t>("machine_nozzle_size"))
 , maximum_resolution(Application::getInstance().current_slice->scene.extruders[extruder_plan.extruder].settings.get<coord_t>("meshfix_maximum_resolution"))
-{
-}
-
-coord_t MergeInfillLines::calcPathLength(const Point path_start, GCodePath& path) const
-{
-    Point previous_point = path_start;
-    coord_t result = 0;
-    for (const Point point : path.points)
-    {
-        result += vSize(point - previous_point);
-        previous_point = point;
-    }
-    return result;
-}
-
-/*
- * first_is_already_merged == false
- *
- *       o     o
- *      /     /
- *     /     /
- *    /  +  /      --->   -(t)-o-----o
- *   /     /
- *  /     /
- * o     o
- *
- * travel (t) to first location is done through first_path_start_changed and new_first_path_start.
- * this gets rid of the tiny "blips". Depending on the merged line distance a small gap may appear, but this is
- * accounted for in the volume.
- *
- * first_is_already_merged == true
- *
- *                   o
- *                  /
- *                 /
- *    o-----o  +  /     --->    o-----------o   or with slight   o-----o-----o
- *   /           /             /                   bend         /
- *  /           /             /                                /
- * o           o             o                                o
- *
- */
-bool MergeInfillLines::mergeLinesSideBySide(const bool first_is_already_merged, GCodePath& first_path, const Point first_path_start, GCodePath& second_path, const Point second_path_start, Point& new_first_path_start, coord_t& error_area) const
-{
-    Point average_first_path;
-
-    coord_t first_path_length = calcPathLength(first_path_start, first_path);
-    coord_t first_path_length_flow = first_path_length * first_path.flow; //To get the volume we don't need to include the line width since it's the same for both lines.
-    const coord_t line_width = first_path.config->getLineWidth();
-
-    if (first_is_already_merged)
-    {
-        // take second point of path, first_path.points[0]
-        average_first_path = first_path.points[0];
-    }
-    else
-    {
-        average_first_path += first_path_start;
-        for (const Point point : first_path.points)
-        {
-            average_first_path += point;
-        }
-        average_first_path /= (first_path.points.size() + 1);
-    }
-
-    coord_t second_path_length = calcPathLength(second_path_start, second_path);
-    Point average_second_path = second_path_start;
-    for (const Point point : second_path.points)
-    {
-        average_second_path += point;
-    }
-    coord_t second_path_length_flow = second_path_length *= second_path.flow;
-    average_second_path /= (coord_t) (second_path.points.size() + 1);
-
-    // predict new length and flow and if the new flow is to big, don't merge. conditions in this part must exactly match the actual merging
-    coord_t new_path_length = first_path_length;
-    coord_t dist2_from_line = 0;
-    coord_t new_error_area = 0;
-    coord_t merged_part_length = 0;
-    if (first_is_already_merged)
-    {
-        // check if the new point is a good extension of last part of existing polyline
-        // because of potential accumulation of errors introduced each time a line is merged, we do not allow any error.
-        if (first_path.points.size() > 1) {
-            dist2_from_line = LinearAlg2D::getDist2FromLine(average_second_path, first_path.points[first_path.points.size() - 2], first_path.points[first_path.points.size() - 1]);
-            merged_part_length = vSize(first_path.points[first_path.points.size() - 2] - average_second_path);
-            new_error_area = sqrt(dist2_from_line) * merged_part_length / 2;
-        }
-        // The max error margin uses the meshfix_maximum_resolution setting
-        if (first_path.points.size() > 1 && error_area + new_error_area < merged_part_length * maximum_resolution)
-        {
-            new_path_length -= vSize(first_path.points[first_path.points.size() - 2] - first_path.points[first_path.points.size() - 1]);
-            new_path_length += vSize(first_path.points[first_path.points.size() - 2] - average_second_path);
-        }
-        else
-        {
-            new_path_length += vSize(first_path.points[first_path.points.size() - 1] - average_second_path);
-        }
-    }
-    else
-    {
-        new_path_length -= vSize(first_path.points.back() - first_path_start);
-        new_path_length += vSize(average_second_path - average_first_path);
-    }
-    double new_flow = ((first_path_length_flow + second_path_length_flow) / static_cast<double>(new_path_length));
-    if (new_flow > 2 * nozzle_size / line_width)  // line width becomes too wide.
-    {
-        return false;
-    }
-
-    // do the actual merging
-    if (first_is_already_merged)
-    {
-        // check if the new point is a good extension of last part of existing polyline
-        // because of potential accumulation of errors introduced each time a line is merged, we do not allow any error.
-        if (first_path.points.size() > 1 && error_area + new_error_area < line_width * line_width)
-        {
-            first_path.points[first_path.points.size() - 1] = average_second_path;
-            error_area += new_error_area;
-        } else {
+    {
+        //Just copy the parameters to their fields.
+    }
+
+    coord_t MergeInfillLines::calcPathLength(const Point path_start, GCodePath& path) const
+    {
+        Point previous_point = path_start;
+        coord_t result = 0;
+        for (const Point point : path.points)
+        {
+            result += vSize(point - previous_point);
+            previous_point = point;
+        }
+        return result;
+    }
+
+    /*
+     * first_is_already_merged == false
+     *
+     *       o     o
+     *      /     /
+     *     /     /
+     *    /  +  /      --->   -(t)-o-----o
+     *   /     /
+     *  /     /
+     * o     o
+     *
+     * travel (t) to first location is done through first_path_start_changed and new_first_path_start.
+     * this gets rid of the tiny "blips". Depending on the merged line distance a small gap may appear, but this is
+     * accounted for in the volume.
+     *
+     * first_is_already_merged == true
+     *
+     *                   o
+     *                  /
+     *                 /
+     *    o-----o  +  /     --->    o-----------o   or with slight   o-----o-----o
+     *   /           /             /                   bend         /
+     *  /           /             /                                /
+     * o           o             o                                o
+     *
+     */
+    bool MergeInfillLines::mergeLinesSideBySide(const bool first_is_already_merged, GCodePath& first_path, const Point first_path_start, GCodePath& second_path, const Point second_path_start, Point& new_first_path_start, coord_t& error_area) const
+    {
+        Point average_first_path;
+
+        coord_t first_path_length = calcPathLength(first_path_start, first_path);
+        coord_t first_path_length_flow = first_path_length * first_path.flow; //To get the volume we don't need to include the line width since it's the same for both lines.
+        const coord_t line_width = first_path.config->getLineWidth();
+
+        if (first_is_already_merged)
+        {
+            // take second point of path, first_path.points[0]
+            average_first_path = first_path.points[0];
+        }
+        else
+        {
+            average_first_path += first_path_start;
+            for (const Point point : first_path.points)
+            {
+                average_first_path += point;
+            }
+            average_first_path /= (first_path.points.size() + 1);
+        }
+
+        coord_t second_path_length = calcPathLength(second_path_start, second_path);
+        Point average_second_path = second_path_start;
+        for (const Point point : second_path.points)
+        {
+            average_second_path += point;
+        }
+        coord_t second_path_length_flow = second_path_length *= second_path.flow;
+        average_second_path /= (coord_t) (second_path.points.size() + 1);
+
+        // predict new length and flow and if the new flow is to big, don't merge. conditions in this part must exactly match the actual merging
+        coord_t new_path_length = first_path_length;
+        coord_t dist2_from_line = 0;
+        coord_t new_error_area = 0;
+        coord_t merged_part_length = 0;
+        if (first_is_already_merged)
+        {
+            // check if the new point is a good extension of last part of existing polyline
+            // because of potential accumulation of errors introduced each time a line is merged, we do not allow any error.
+            if (first_path.points.size() > 1) {
+                dist2_from_line = LinearAlg2D::getDist2FromLine(average_second_path, first_path.points[first_path.points.size() - 2], first_path.points[first_path.points.size() - 1]);
+                merged_part_length = vSize(first_path.points[first_path.points.size() - 2] - average_second_path);
+                new_error_area = sqrt(dist2_from_line) * merged_part_length / 2;
+            }
+            // The max error margin uses the meshfix_maximum_resolution setting
+            if (first_path.points.size() > 1 && error_area + new_error_area < merged_part_length * maximum_resolution)
+            {
+                new_path_length -= vSize(first_path.points[first_path.points.size() - 2] - first_path.points[first_path.points.size() - 1]);
+                new_path_length += vSize(first_path.points[first_path.points.size() - 2] - average_second_path);
+            }
+            else
+            {
+                new_path_length += vSize(first_path.points[first_path.points.size() - 1] - average_second_path);
+            }
+        }
+        else
+        {
+            new_path_length -= vSize(first_path.points.back() - first_path_start);
+            new_path_length += vSize(average_second_path - average_first_path);
+        }
+        double new_flow = ((first_path_length_flow + second_path_length_flow) / static_cast<double>(new_path_length));
+        if (new_flow > 2 * nozzle_size / line_width)  // line width becomes too wide.
+        {
+            return false;
+        }
+
+        // do the actual merging
+        if (first_is_already_merged)
+        {
+            // check if the new point is a good extension of last part of existing polyline
+            // because of potential accumulation of errors introduced each time a line is merged, we do not allow any error.
+            if (first_path.points.size() > 1 && error_area + new_error_area < line_width * line_width)
+            {
+                first_path.points[first_path.points.size() - 1] = average_second_path;
+                error_area += new_error_area;
+            } else {
+                first_path.points.push_back(average_second_path);
+                error_area = 0;
+            }
+        }
+        else
+        {
+            new_first_path_start = average_first_path;
+            first_path.points.clear();
             first_path.points.push_back(average_second_path);
             error_area = 0;
         }
-    }
-    else
-    {
-        new_first_path_start = average_first_path;
-        first_path.points.clear();
-        first_path.points.push_back(average_second_path);
-        error_area = 0;
-    }
-
-    first_path.flow = static_cast<double>(first_path_length_flow + second_path_length_flow) / new_path_length;
-
-    return true;
-}
-
-
-bool MergeInfillLines::tryMerge(const bool first_is_already_merged, GCodePath& first_path, const Point first_path_start, GCodePath& second_path, const Point second_path_start, Point& new_first_path_start, coord_t& error_area) const
-{
-    const Point first_path_end = first_path.points.back();
-    const Point second_path_end = second_path.points.back();
-    const coord_t line_width = first_path.config->getLineWidth();
-
-    //Lines may be adjacent side-by-side then.
-    Point first_path_leave_point;
-    coord_t merged_size2;
-    if (first_is_already_merged)
-    {
-        first_path_leave_point = first_path.points.back();  // this is the point that's going to merge
-    } else {
-        first_path_leave_point = (first_path_start + first_path_end) / 2;
-    }
-    const Point second_path_destination_point = (second_path_start + second_path_end) / 2;
-    const Point merged_direction = second_path_destination_point - first_path_leave_point;
-    if (first_is_already_merged)
-    {
-        merged_size2 = vSize2(second_path_destination_point - first_path.points.back());  // check distance with last point in merged line that is to be replaced
-    }
-    else
-    {
-        merged_size2 = vSize2(merged_direction);
-    }
-    if (merged_size2 > 25 * line_width * line_width)
-    {
-        return false; //Lines are too far away from each other.
-    }
-    if (merged_direction.X == 0 && merged_direction.Y == 0)
-    {
-        return true;  // we can just disregard the second point as it's exactly at the leave point of the first path.
-    }
-
-    // Max 1 line width to the side of the merged_direction
-    if (LinearAlg2D::getDist2FromLine(first_path_end, second_path_destination_point, second_path_destination_point + merged_direction) > line_width * line_width
-        || LinearAlg2D::getDist2FromLine(second_path_start, first_path_leave_point, first_path_leave_point + merged_direction) > line_width * line_width
-        || LinearAlg2D::getDist2FromLine(second_path_end,   first_path_leave_point, first_path_leave_point + merged_direction) > line_width * line_width
-        //|| abs(dot(normal(merged_direction, 1000), normal(second_path_end - second_path_start, 1000))) > 866000    // 866000 angle of old second_path with new merged direction should not be too small (30 degrees), as it will introduce holes
-        )
-    {
-        return false; //One of the lines is too far from the merged line. Lines would be too wide or too far off.
-    }
-    if (first_is_already_merged && first_path.points.size() > 1 && first_path.points[first_path.points.size() - 2] == second_path_destination_point)  // yes this can actually happen
-    {
-        return false;
-    }
-
-    return mergeLinesSideBySide(first_is_already_merged, first_path, first_path_start, second_path, second_path_start, new_first_path_start, error_area);
-}
-
-
-bool MergeInfillLines::mergeInfillLines(std::vector<GCodePath>& paths, const Point& starting_position) const
-{
-    /* Algorithm overview:
-        1. Loop over all lines to see if they can be merged.
-        1a. Check if two adjacent lines can be merged (skipping travel moves in
-            between).
-        1b. If they can, merge both lines into the first line.
-        1c. If they are merged, check next that the first line can be merged
-            with the line after the second line.
-        2. Do a second iteration over all paths to remove the tombstones. */
-    std::vector<size_t> remove_path_indices;
-    std::set<size_t> is_merged;
-    std::set<size_t> removed;  // keep track of what we already removed, so don't remove it again
-
-    //For each two adjacent lines, see if they can be merged.
-    size_t first_path_index = 0;
-    Point first_path_start = Point(starting_position.X, starting_position.Y);  // this one is not going to be overwritten
-    size_t second_path_index = 1;
-    coord_t error_area = 0;
-
-    for (; second_path_index < paths.size(); second_path_index++)
-    {
-        GCodePath& first_path = paths[first_path_index];
-        GCodePath& second_path = paths[second_path_index];
-        Point second_path_start = paths[second_path_index - 1].points.back();
-
-<<<<<<< HEAD
-        if (second_path.config->isTravelPath())
-=======
+
+        first_path.flow = static_cast<double>(first_path_length_flow + second_path_length_flow) / new_path_length;
+
+        return true;
+    }
+
+
+    bool MergeInfillLines::tryMerge(const bool first_is_already_merged, GCodePath& first_path, const Point first_path_start, GCodePath& second_path, const Point second_path_start, Point& new_first_path_start, coord_t& error_area) const
+    {
+        const Point first_path_end = first_path.points.back();
+        const Point second_path_end = second_path.points.back();
+        const coord_t line_width = first_path.config->getLineWidth();
+
         // Reintroduction of this check prevents [CURA-5674] printing spurious infill-lines to origin:
         if (vSize2(first_path_end - second_path_start) < line_width * line_width)
         {
@@ -239,93 +165,160 @@
         Point first_path_leave_point;
         coord_t merged_size2;
         if (first_is_already_merged)
->>>>>>> 3b0e5ffd
-        {
-            continue; //Skip travel paths, we're looking for the first non-travel path.
-        }
-
-        bool allow_try_merge = true;
-        // see if we meet criteria to merge. should be: travel - path1 not travel - (...) - travel - path2 not travel - travel
-        // we're checking the travels here
-        if (first_path_index <= 1 || !paths[first_path_index - 1].isTravelPath())  // "<= 1" because we don't want the first travel being changed. That may introduce a hole somewhere
-        {
-            allow_try_merge = false;
-        }
-        if (second_path_index + 1 >= paths.size() || !paths[second_path_index + 1].isTravelPath())
-        {
-            allow_try_merge = false;
-        }
-        if (first_path.config->isTravelPath()) //Don't merge travel moves.
-        {
-            allow_try_merge = false;
-        }
-        if (first_path.config != second_path.config) //Only merge lines that have the same type.
-        {
-            allow_try_merge = false;
-        }
-        if (first_path.config->type != PrintFeatureType::Infill && first_path.config->type != PrintFeatureType::Skin) //Only merge skin and infill lines.
-        {
-            allow_try_merge = false;
-        }
-        const bool first_is_already_merged = is_merged.find(first_path_index) != is_merged.end();
-        if ((!first_is_already_merged && first_path.points.size() > 1) || second_path.points.size() > 1)
-        {
-            // For now we only merge simple lines, not polylines, to keep it simple.
-            // If the first line is already a merged line, then allow it.
-            allow_try_merge = false;
-        }
-
-        Point new_first_path_start;
-        if (allow_try_merge && tryMerge(first_is_already_merged, first_path, first_path_start, second_path, second_path_start, new_first_path_start, error_area))
-        {
-            if (!first_is_already_merged)
-            {
-                paths[first_path_index - 1].points.back().X = new_first_path_start.X;
-                paths[first_path_index - 1].points.back().Y = new_first_path_start.Y;
-            }
-            /* If we combine two lines, the next path may also be merged into the fist line, so we do NOT update
-            first_path_index. */
-            for (size_t to_delete_index = first_path_index + 1; to_delete_index <= second_path_index; to_delete_index++)
-            {
-                if (removed.find(to_delete_index) == removed.end())  // if there are line(s) between first and second, then those lines are already marked as to be deleted, only add the new line(s)
+        {
+            first_path_leave_point = first_path.points.back();  // this is the point that's going to merge
+        } else {
+            first_path_leave_point = (first_path_start + first_path_end) / 2;
+        }
+        const Point second_path_destination_point = (second_path_start + second_path_end) / 2;
+        const Point merged_direction = second_path_destination_point - first_path_leave_point;
+        if (first_is_already_merged)
+        {
+            merged_size2 = vSize2(second_path_destination_point - first_path.points.back());  // check distance with last point in merged line that is to be replaced
+        }
+        else
+        {
+            merged_size2 = vSize2(merged_direction);
+        }
+        if (merged_size2 > 25 * line_width * line_width)
+        {
+            return false; //Lines are too far away from each other.
+        }
+        if (merged_direction.X == 0 && merged_direction.Y == 0)
+        {
+            return true;  // we can just disregard the second point as it's exactly at the leave point of the first path.
+        }
+
+        // Max 1 line width to the side of the merged_direction
+        if (LinearAlg2D::getDist2FromLine(first_path_end, second_path_destination_point, second_path_destination_point + merged_direction) > line_width * line_width
+            || LinearAlg2D::getDist2FromLine(second_path_start, first_path_leave_point, first_path_leave_point + merged_direction) > line_width * line_width
+            || LinearAlg2D::getDist2FromLine(second_path_end,   first_path_leave_point, first_path_leave_point + merged_direction) > line_width * line_width
+            //|| abs(dot(normal(merged_direction, 1000), normal(second_path_end - second_path_start, 1000))) > 866000    // 866000 angle of old second_path with new merged direction should not be too small (30 degrees), as it will introduce holes
+            )
+        {
+            return false; //One of the lines is too far from the merged line. Lines would be too wide or too far off.
+        }
+        if (first_is_already_merged && first_path.points.size() > 1 && first_path.points[first_path.points.size() - 2] == second_path_destination_point)  // yes this can actually happen
+        {
+            return false;
+        }
+
+        return mergeLinesSideBySide(first_is_already_merged, first_path, first_path_start, second_path, second_path_start, new_first_path_start, error_area);
+    }
+
+
+    bool MergeInfillLines::mergeInfillLines(std::vector<GCodePath>& paths, const Point& starting_position) const
+    {
+        /* Algorithm overview:
+            1. Loop over all lines to see if they can be merged.
+            1a. Check if two adjacent lines can be merged (skipping travel moves in
+                between).
+            1b. If they can, merge both lines into the first line.
+            1c. If they are merged, check next that the first line can be merged
+                with the line after the second line.
+            2. Do a second iteration over all paths to remove the tombstones. */
+        std::vector<size_t> remove_path_indices;
+        std::set<size_t> is_merged;
+        std::set<size_t> removed;  // keep track of what we already removed, so don't remove it again
+
+        //For each two adjacent lines, see if they can be merged.
+        size_t first_path_index = 0;
+        Point first_path_start = Point(starting_position.X, starting_position.Y);  // this one is not going to be overwritten
+        size_t second_path_index = 1;
+        coord_t error_area = 0;
+
+        for (; second_path_index < paths.size(); second_path_index++)
+        {
+            GCodePath& first_path = paths[first_path_index];
+            GCodePath& second_path = paths[second_path_index];
+            Point second_path_start = paths[second_path_index - 1].points.back();
+
+            if (second_path.config->isTravelPath())
+            {
+                continue; //Skip travel paths, we're looking for the first non-travel path.
+            }
+
+            bool allow_try_merge = true;
+            // see if we meet criteria to merge. should be: travel - path1 not travel - (...) - travel - path2 not travel - travel
+            // we're checking the travels here
+            if (first_path_index <= 1 || !paths[first_path_index - 1].isTravelPath())  // "<= 1" because we don't want the first travel being changed. That may introduce a hole somewhere
+            {
+                allow_try_merge = false;
+            }
+            if (second_path_index + 1 >= paths.size() || !paths[second_path_index + 1].isTravelPath())
+            {
+                allow_try_merge = false;
+            }
+            if (first_path.config->isTravelPath()) //Don't merge travel moves.
+            {
+                allow_try_merge = false;
+            }
+            if (first_path.config != second_path.config) //Only merge lines that have the same type.
+            {
+                allow_try_merge = false;
+            }
+            if (first_path.config->type != PrintFeatureType::Infill && first_path.config->type != PrintFeatureType::Skin) //Only merge skin and infill lines.
+            {
+                allow_try_merge = false;
+            }
+            const bool first_is_already_merged = is_merged.find(first_path_index) != is_merged.end();
+            if ((!first_is_already_merged && first_path.points.size() > 1) || second_path.points.size() > 1)
+            {
+                // For now we only merge simple lines, not polylines, to keep it simple.
+                // If the first line is already a merged line, then allow it.
+                allow_try_merge = false;
+            }
+
+            Point new_first_path_start;
+            if (allow_try_merge && tryMerge(first_is_already_merged, first_path, first_path_start, second_path, second_path_start, new_first_path_start, error_area))
+            {
+                if (!first_is_already_merged)
                 {
-                    remove_path_indices.push_back(to_delete_index);
-                    removed.insert(to_delete_index);
+                    paths[first_path_index - 1].points.back().X = new_first_path_start.X;
+                    paths[first_path_index - 1].points.back().Y = new_first_path_start.Y;
                 }
-            }
-            is_merged.insert(first_path_index);
-        }
-        else
-        {
-            /* If we do not combine, the next iteration we must simply merge the
-            second path with the line after it. */
-            first_path_index = second_path_index;
-            first_path_start = second_path_start;
-        }
-    }
-
-    //Delete all removed lines in one pass so that we need to move lines less often.
-    if (!remove_path_indices.empty())
-    {
-        size_t path_index = remove_path_indices[0];
-        for (size_t removed_position = 1; removed_position < remove_path_indices.size(); removed_position++)
-        {
-            for (; path_index < remove_path_indices[removed_position] - removed_position; path_index++)
-            {
-                paths[path_index] = paths[path_index + removed_position]; //Shift all paths.
-            }
-        }
-        for (; path_index < paths.size() - remove_path_indices.size(); path_index++) //Remaining shifts at the end.
-        {
-            paths[path_index] = paths[path_index + remove_path_indices.size()];
-        }
-        paths.erase(paths.begin() + path_index, paths.end());
-        return true;
-    }
-    else
-    {
-        return false;
-    }
-}
-
+                /* If we combine two lines, the next path may also be merged into the fist line, so we do NOT update
+                first_path_index. */
+                for (size_t to_delete_index = first_path_index + 1; to_delete_index <= second_path_index; to_delete_index++)
+                {
+                    if (removed.find(to_delete_index) == removed.end())  // if there are line(s) between first and second, then those lines are already marked as to be deleted, only add the new line(s)
+                    {
+                        remove_path_indices.push_back(to_delete_index);
+                        removed.insert(to_delete_index);
+                    }
+                }
+                is_merged.insert(first_path_index);
+            }
+            else
+            {
+                /* If we do not combine, the next iteration we must simply merge the
+                second path with the line after it. */
+                first_path_index = second_path_index;
+                first_path_start = second_path_start;
+            }
+        }
+
+        //Delete all removed lines in one pass so that we need to move lines less often.
+        if (!remove_path_indices.empty())
+        {
+            size_t path_index = remove_path_indices[0];
+            for (size_t removed_position = 1; removed_position < remove_path_indices.size(); removed_position++)
+            {
+                for (; path_index < remove_path_indices[removed_position] - removed_position; path_index++)
+                {
+                    paths[path_index] = paths[path_index + removed_position]; //Shift all paths.
+                }
+            }
+            for (; path_index < paths.size() - remove_path_indices.size(); path_index++) //Remaining shifts at the end.
+            {
+                paths[path_index] = paths[path_index + remove_path_indices.size()];
+            }
+            paths.erase(paths.begin() + path_index, paths.end());
+            return true;
+        }
+        else
+        {
+            return false;
+        }
+    }
 }//namespace cura