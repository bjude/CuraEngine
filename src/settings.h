#ifndef SETTINGS_H
#define SETTINGS_H

#include <vector>
#include <map>
#include <unordered_map>

#include "utils/floatpoint.h"

namespace cura
{

#ifndef VERSION
#define VERSION "DEV"
#endif

/*!
 * Different flavors of GCode. Some machines require different types of GCode.
 * The GCode flavor definition handles this as a big setting to make major or minor modifications to the GCode.
 */
enum EGCodeFlavor
{
/**
 * RepRap flavored GCode is Marlin/Sprinter/Repetier based GCode.
 *  This is the most commonly used GCode set.
 *  G0 for moves, G1 for extrusion.
 *  E values give mm of filament extrusion.
 *  Retraction is done on E values with G1. Start/end code is added.
 *  M106 Sxxx and M107 are used to turn the fan on/off.
 **/
    GCODE_FLAVOR_REPRAP = 0,
/**
 * UltiGCode flavored is Marlin based GCode.
 *  UltiGCode uses less settings on the slicer and puts more settings in the firmware. This makes for more hardware/material independed GCode.
 *  G0 for moves, G1 for extrusion.
 *  E values give mm^3 of filament extrusion. Ignores the filament diameter setting.
 *  Retraction is done with G10 and G11. Retraction settings are ignored. G10 S1 is used for multi-extruder switch retraction.
 *  Start/end code is not added.
 *  M106 Sxxx and M107 are used to turn the fan on/off.
 **/
    GCODE_FLAVOR_ULTIGCODE = 1,
/**
 * Makerbot flavored GCode.
 *  Looks a lot like RepRap GCode with a few changes. Requires MakerWare to convert to X3G files.
 *   Heating needs to be done with M104 Sxxx T0
 *   No G21 or G90
 *   Fan ON is M126 T0 (No fan strength control?)
 *   Fan OFF is M127 T0
 *   Homing is done with G162 X Y F2000
 **/
    GCODE_FLAVOR_MAKERBOT = 2,

/**
 * Bits From Bytes GCode.
 *  BFB machines use RPM instead of E. Which is coupled to the F instead of independed. (M108 S[deciRPM])
 *  Need X,Y,Z,F on every line.
 *  Needs extruder ON/OFF (M101, M103), has auto-retrection (M227 S[2560*mm] P[2560*mm])
 **/
    GCODE_FLAVOR_BFB = 3,

/**
 * MACH3 GCode
 *  MACH3 is CNC control software, which expects A/B/C/D for extruders, instead of E.
 **/
    GCODE_FLAVOR_MACH3 = 4,
/**
 * RepRap volumatric flavored GCode is Marlin based GCode.
 *  Volumatric uses less settings on the slicer and puts more settings in the firmware. This makes for more hardware/material independed GCode.
 *  G0 for moves, G1 for extrusion.
 *  E values give mm^3 of filament extrusion. Ignores the filament diameter setting.
 *  Retraction is done with G10 and G11. Retraction settings are ignored. G10 S1 is used for multi-extruder switch retraction.
 *  M106 Sxxx and M107 are used to turn the fan on/off.
 **/
    GCODE_FLAVOR_REPRAP_VOLUMATRIC = 5,
};

/*!
 * In Cura different infill methods are available.
 * This enum defines which fill patterns are available to get a uniform naming troughout the engine.
 * The different methods are used for top/bottom, support and sparse infill.
 */
enum EFillMethod
{
    Fill_Lines,
    Fill_Grid,
    Fill_Triangles,
    Fill_Concentric,
    Fill_ZigZag,
    Fill_None
};

/*!
 * Type of platform adheasion
 */
enum EPlatformAdhesion
{
    Adhesion_Skirt,
    Adhesion_Brim,
    Adhesion_Raft
};

/*!
 * Type of support material to generate
 */
enum ESupportType
{
    Support_None,
    Support_PlatformOnly,
    Support_Everywhere
};

#define MAX_EXTRUDERS 16

//Maximum number of sparse layers that can be combined into a single sparse extrusion.
#define MAX_SPARSE_COMBINE 8

class SettingsBase;

/*!
 * An abstract class for classes that can provide setting values.
 * These are: SettingsBase, which contains setting information 
 * and SettingsMessenger, which can pass on setting information from a SettingsBase
 */
class SettingsBaseVirtual
{
protected:
    SettingsBaseVirtual* parent;
public:
    virtual std::string getSettingString(std::string key) = 0;
    
    virtual void setSetting(std::string key, std::string value) = 0;
    
    virtual ~SettingsBaseVirtual() {}
    
    SettingsBaseVirtual(); //!< SettingsBaseVirtual without a parent settings object
    SettingsBaseVirtual(SettingsBaseVirtual* parent); //!< construct a SettingsBaseVirtual with a parent settings object
    
    void setParent(SettingsBaseVirtual* parent) { this->parent = parent; }
    SettingsBaseVirtual* getParent() { return parent; }
    
    int getSettingAsIndex(std::string key);
    int getSettingAsCount(std::string key);
    
    double getSettingInAngleRadians(std::string key);
    int getSettingInMicrons(std::string key);
    bool getSettingBoolean(std::string key);
    double getSettingInDegreeCelsius(std::string key);
    double getSettingInMillimetersPerSecond(std::string key);
    double getSettingInCubicMillimeters(std::string key);
    double getSettingInPercentage(std::string key);
    double getSettingInSeconds(std::string key);
    
    EGCodeFlavor getSettingAsGCodeFlavor(std::string key);
    EFillMethod getSettingAsFillMethod(std::string key);
    EPlatformAdhesion getSettingAsPlatformAdhesion(std::string key);
    ESupportType getSettingAsSupportType(std::string key);
};

/*!
 * Base class for every object that can hold settings.
 * The SettingBase object can hold multiple key-value pairs that define settings.
 * The settings that are set on a SettingBase are checked against the SettingRegistry to ensure keys are valid.
 * Different conversion functions are available for settings to increase code clarity and in the future make
 * unit conversions possible.
 */
class SettingsBase : public SettingsBaseVirtual
{
private:
    std::unordered_map<std::string, std::string> setting_values;
public:
<<<<<<< HEAD
    static ConfigSettings *config; // allow access to config settings from everywhere
    int layerThickness;
    int initialLayerThickness;
    int filamentDiameter;
    int filamentFlow;
    int layer0extrusionWidth;
    int extrusionWidth;
    int insetCount;
    int downSkinCount;
    int upSkinCount;
    int skirtDistance;
    int skirtLineCount;
    int skirtMinLength;
    int outerInsetFirst;

    //Retraction settings
    int retractionAmount;
    int retractionAmountPrime;
    int retractionAmountExtruderSwitch;
    int retractionSpeed;
    int retractionMinimalDistance;
    int minimalExtrusionBeforeRetraction;
    int retractionZHop;

    int enableCombing;
    int enableOozeShield;
    int wipeTowerSize;
    int multiVolumeOverlap;

    int initialSpeedupLayers;
    int initialLayerSpeed;
    int printSpeed;
    int inset0Speed;
    int insetXSpeed;
    int moveSpeed;
    int fanFullOnLayerNr;

    //Infill settings
    int sparseInfillLineDistance;
    int infillOverlap;
    int infillSpeed;
    int infillPattern;
    int skinSpeed;
    int perimeterBeforeInfill;

    //Support material
    int supportType;
    int supportAngle;
    int supportEverywhere;
    int supportLineDistance;
    int supportXYDistance;
    int supportZDistance;
    int supportExtruder;

    //Cool settings
    int minimalLayerTime;
    int minimalFeedrate;
    int coolHeadLift;
    int fanSpeedMin;
    int fanSpeedMax;

    //Raft settings
    int raftMargin;
    int raftLineSpacing;
    int raftBaseThickness;
    int raftBaseLinewidth;
    int raftBaseSpeed;
    int raftInterfaceThickness;
    int raftInterfaceLinewidth;
    int raftInterfaceLineSpacing;
    int raftFanSpeed;
    int raftSurfaceThickness;
    int raftSurfaceLinewidth;
    int raftSurfaceLineSpacing;
    int raftSurfaceLayers;
    int raftSurfaceSpeed;
    int raftAirGap;
    int raftAirGapLayer0;

    FMatrix3x3 matrix;
    IntPoint objectPosition;
    int objectSink;
    int autoCenter;

    int fixHorrible;
    int spiralizeMode;
    int simpleMode;
    int gcodeFlavor;

    IntPoint extruderOffset[MAX_EXTRUDERS];
    std::string startCode;
    std::string endCode;
    std::string preSwitchExtruderCode;
    std::string postSwitchExtruderCode;

    ConfigSettings();
    bool setSetting(const char* key, const char* value);
    bool readSettings(void);
    bool readSettings(const char* path);
=======
    SettingsBase(); //!< SettingsBase without a parent settings object
    SettingsBase(SettingsBaseVirtual* parent); //!< construct a SettingsBase with a parent settings object
    
    /*!
     * Retrieve the defaults for each extruder train from the machine_extruder_trains settings 
     * and set the general settings to those defaults if they haven't been set yet.
     * 
     * Only sets those settings which haven't already been set on that level - not looking at its parent (fffProcessor, meshgroup) or children (meshes).
     * 
     * \param extruder_nr The index of which extruder train in machine_extruder_trains to get the settings from
     */
    void setExtruderTrainDefaults(unsigned int extruder_nr);
    
    void setSetting(std::string key, std::string value);
    std::string getSettingString(std::string key); //!< Get a setting from this SettingsBase (or any ancestral SettingsBase)
    
    void debugOutputAllLocalSettings() 
    {
        for (auto pair : setting_values)
            std::cerr << pair.first << " : " << pair.second << std::endl;
    }
>>>>>>> 7efc41e2
};

/*!
 * Base class for an object which passes on settings from another object.
 * An object which is a subclass of SettingsMessenger can be handled as a SettingsBase;
 * the difference is that such an object cannot hold any settings, but can only pass on the settings from its parent.
 */
class SettingsMessenger : public SettingsBaseVirtual
{
public:
    SettingsMessenger(SettingsBaseVirtual* parent); //!< construct a SettingsMessenger with a parent settings object
    
    void setSetting(std::string key, std::string value); //!< Set a setting of the parent SettingsBase to a given value
    std::string getSettingString(std::string key); //!< Get a setting from the parent SettingsBase (or any further ancestral SettingsBase)
};


}//namespace cura
#endif//SETTINGS_H<|MERGE_RESOLUTION|>--- conflicted
+++ resolved
@@ -168,107 +168,6 @@
 private:
     std::unordered_map<std::string, std::string> setting_values;
 public:
-<<<<<<< HEAD
-    static ConfigSettings *config; // allow access to config settings from everywhere
-    int layerThickness;
-    int initialLayerThickness;
-    int filamentDiameter;
-    int filamentFlow;
-    int layer0extrusionWidth;
-    int extrusionWidth;
-    int insetCount;
-    int downSkinCount;
-    int upSkinCount;
-    int skirtDistance;
-    int skirtLineCount;
-    int skirtMinLength;
-    int outerInsetFirst;
-
-    //Retraction settings
-    int retractionAmount;
-    int retractionAmountPrime;
-    int retractionAmountExtruderSwitch;
-    int retractionSpeed;
-    int retractionMinimalDistance;
-    int minimalExtrusionBeforeRetraction;
-    int retractionZHop;
-
-    int enableCombing;
-    int enableOozeShield;
-    int wipeTowerSize;
-    int multiVolumeOverlap;
-
-    int initialSpeedupLayers;
-    int initialLayerSpeed;
-    int printSpeed;
-    int inset0Speed;
-    int insetXSpeed;
-    int moveSpeed;
-    int fanFullOnLayerNr;
-
-    //Infill settings
-    int sparseInfillLineDistance;
-    int infillOverlap;
-    int infillSpeed;
-    int infillPattern;
-    int skinSpeed;
-    int perimeterBeforeInfill;
-
-    //Support material
-    int supportType;
-    int supportAngle;
-    int supportEverywhere;
-    int supportLineDistance;
-    int supportXYDistance;
-    int supportZDistance;
-    int supportExtruder;
-
-    //Cool settings
-    int minimalLayerTime;
-    int minimalFeedrate;
-    int coolHeadLift;
-    int fanSpeedMin;
-    int fanSpeedMax;
-
-    //Raft settings
-    int raftMargin;
-    int raftLineSpacing;
-    int raftBaseThickness;
-    int raftBaseLinewidth;
-    int raftBaseSpeed;
-    int raftInterfaceThickness;
-    int raftInterfaceLinewidth;
-    int raftInterfaceLineSpacing;
-    int raftFanSpeed;
-    int raftSurfaceThickness;
-    int raftSurfaceLinewidth;
-    int raftSurfaceLineSpacing;
-    int raftSurfaceLayers;
-    int raftSurfaceSpeed;
-    int raftAirGap;
-    int raftAirGapLayer0;
-
-    FMatrix3x3 matrix;
-    IntPoint objectPosition;
-    int objectSink;
-    int autoCenter;
-
-    int fixHorrible;
-    int spiralizeMode;
-    int simpleMode;
-    int gcodeFlavor;
-
-    IntPoint extruderOffset[MAX_EXTRUDERS];
-    std::string startCode;
-    std::string endCode;
-    std::string preSwitchExtruderCode;
-    std::string postSwitchExtruderCode;
-
-    ConfigSettings();
-    bool setSetting(const char* key, const char* value);
-    bool readSettings(void);
-    bool readSettings(const char* path);
-=======
     SettingsBase(); //!< SettingsBase without a parent settings object
     SettingsBase(SettingsBaseVirtual* parent); //!< construct a SettingsBase with a parent settings object
     
@@ -290,7 +189,6 @@
         for (auto pair : setting_values)
             std::cerr << pair.first << " : " << pair.second << std::endl;
     }
->>>>>>> 7efc41e2
 };
 
 /*!
