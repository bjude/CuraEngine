/** Copyright (C) 2016 Ultimaker - Released under terms of the AGPLv3 License */
#include <cstring>
#include "LayerPlan.h"
#include "pathOrderOptimizer.h"
#include "sliceDataStorage.h"
#include "utils/polygonUtils.h"
#include "MergeInfillLines.h"
#include "raft.h" // getTotalExtraLayers

namespace cura {


ExtruderPlan::ExtruderPlan(int extruder, int layer_nr, bool is_initial_layer, bool is_raft_layer, int layer_thickness, const FanSpeedLayerTimeSettings& fan_speed_layer_time_settings, const RetractionConfig& retraction_config)
: extruder(extruder)
, heated_pre_travel_time(0)
, required_start_temperature(-1)
, layer_nr(layer_nr)
, is_initial_layer(is_initial_layer)
, is_raft_layer(is_raft_layer)
, layer_thickness(layer_thickness)
, fan_speed_layer_time_settings(fan_speed_layer_time_settings)
, retraction_config(retraction_config)
, extrudeSpeedFactor(1.0)
, travelSpeedFactor(1.0)
, extraTime(0.0)
, totalPrintTime(0)
{
}

void ExtruderPlan::setExtrudeSpeedFactor(double speedFactor)
{
    this->extrudeSpeedFactor = speedFactor;
}
double ExtruderPlan::getExtrudeSpeedFactor()
{
    return this->extrudeSpeedFactor;
}
void ExtruderPlan::setTravelSpeedFactor(double speedFactor)
{
    if (speedFactor < 1) speedFactor = 1.0;
    this->travelSpeedFactor = speedFactor;
}
double ExtruderPlan::getTravelSpeedFactor()
{
    return this->travelSpeedFactor;
}

void ExtruderPlan::setFanSpeed(double _fan_speed)
{
    fan_speed = _fan_speed;
}
double ExtruderPlan::getFanSpeed()
{
    return fan_speed;
}


GCodePath* LayerPlan::getLatestPathWithConfig(const GCodePathConfig& config, SpaceFillType space_fill_type, float flow, bool spiralize, double speed_factor)
{
    std::vector<GCodePath>& paths = extruder_plans.back().paths;
    if (paths.size() > 0 && paths.back().config == &config && !paths.back().done && paths.back().flow == flow && paths.back().speed_factor == speed_factor) // spiralize can only change when a travel path is in between
        return &paths.back();
    paths.emplace_back(config, space_fill_type, flow, spiralize, speed_factor);
    GCodePath* ret = &paths.back();
    return ret;
}

void LayerPlan::forceNewPathStart()
{
    std::vector<GCodePath>& paths = extruder_plans.back().paths;
    if (paths.size() > 0)
        paths[paths.size()-1].done = true;
}

LayerPlan::LayerPlan(const SliceDataStorage& storage, int layer_nr, int z, int layer_thickness, unsigned int start_extruder, const std::vector<FanSpeedLayerTimeSettings>& fan_speed_layer_time_settings_per_extruder, CombingMode combing_mode, int64_t comb_boundary_offset, bool travel_avoid_other_parts, int64_t travel_avoid_distance)
: storage(storage)
, configs_storage(storage, layer_nr, layer_thickness)
, z(z)
, layer_nr(layer_nr)
, is_initial_layer(layer_nr == 0 - Raft::getTotalExtraLayers(storage))
, is_raft_layer(layer_nr < 0 - Raft::getFillerLayerCount(storage))
, layer_thickness(layer_thickness)
, has_prime_tower_planned(false)
, last_extruder_previous_layer(start_extruder)
, last_planned_extruder_setting_base(storage.meshgroup->getExtruderTrain(start_extruder))
, first_travel_destination_is_inside(false) // set properly when addTravel is called for the first time (otherwise not set properly)
, comb_boundary_inside(computeCombBoundaryInside(combing_mode))
, fan_speed_layer_time_settings_per_extruder(fan_speed_layer_time_settings_per_extruder)
{
    int current_extruder = start_extruder;
    comb = nullptr;
    was_inside = true; // not used, because the first travel move is bogus
    is_inside = false; // assumes the next move will not be to inside a layer part (overwritten just before going into a layer part)
    if (combing_mode != CombingMode::OFF)
    {
        comb = new Comb(storage, layer_nr, comb_boundary_inside, comb_boundary_offset, travel_avoid_other_parts, travel_avoid_distance);
    }
    else
    {
        comb = nullptr;
    }
    for (unsigned int extruder_nr = 0; extruder_nr < (unsigned int)storage.meshgroup->getExtruderCount(); extruder_nr++)
    {
        const ExtruderTrain* train = storage.meshgroup->getExtruderTrain(extruder_nr);
        layer_start_pos_per_extruder.emplace_back(train->getSettingInMicrons("layer_start_x"), train->getSettingInMicrons("layer_start_y"));
    }
    extruder_plans.reserve(storage.meshgroup->getExtruderCount());
    extruder_plans.emplace_back(current_extruder, layer_nr, is_initial_layer, is_raft_layer, layer_thickness, fan_speed_layer_time_settings_per_extruder[current_extruder], storage.retraction_config_per_extruder[current_extruder]);

    for (int extruder = 0; extruder < storage.meshgroup->getExtruderCount(); extruder++)
    { //Skirt and brim.
        skirt_brim_is_processed[extruder] = false;
    }
}

LayerPlan::~LayerPlan()
{
    if (comb)
        delete comb;
}

SettingsBaseVirtual* LayerPlan::getLastPlannedExtruderTrainSettings()
{
    return last_planned_extruder_setting_base;
}


Polygons LayerPlan::computeCombBoundaryInside(CombingMode combing_mode)
{
    if (combing_mode == CombingMode::OFF)
    {
        return Polygons();
    }
    if (layer_nr < 0)
    { // when a raft is present
        if (combing_mode == CombingMode::NO_SKIN)
        {
            return Polygons();
        }
        else
        {
            return storage.raftOutline.offset(MM2INT(0.1));
        }
    }
    else 
    {
        Polygons comb_boundary;
        for (const SliceMeshStorage& mesh : storage.meshes)
        {
            const SliceLayer& layer = mesh.layers[layer_nr];
            if (mesh.getSettingBoolean("infill_mesh")) {
                continue;
            }
            if (mesh.getSettingAsCombingMode("retraction_combing") == CombingMode::NO_SKIN)
            {
                for (const SliceLayerPart& part : layer.parts)
                {
                    comb_boundary.add(part.infill_area);
                }
            }
            else
            {
                layer.getSecondOrInnermostWalls(comb_boundary);
            }
        }
        return comb_boundary;
    }
}

void LayerPlan::setIsInside(bool _is_inside)
{
    is_inside = _is_inside;
}

bool LayerPlan::setExtruder(int extruder)
{
    if (extruder == getExtruder())
    {
        return false;
    }
    setIsInside(false);
    { // handle end position of the prev extruder
        SettingsBaseVirtual* train = getLastPlannedExtruderTrainSettings();
        bool end_pos_absolute = train->getSettingBoolean("machine_extruder_end_pos_abs");
        Point end_pos(train->getSettingInMicrons("machine_extruder_end_pos_x"), train->getSettingInMicrons("machine_extruder_end_pos_y"));
        if (!end_pos_absolute)
        {
            end_pos += getLastPlannedPositionOrStartingPosition();
        }
        else 
        {
            Point extruder_offset(train->getSettingInMicrons("machine_nozzle_offset_x"), train->getSettingInMicrons("machine_nozzle_offset_y"));
            end_pos += extruder_offset; // absolute end pos is given as a head position
        }
        addTravel(end_pos); //  + extruder_offset cause it 
    }
    if (extruder_plans.back().paths.empty() && extruder_plans.back().inserts.empty())
    { // first extruder plan in a layer might be empty, cause it is made with the last extruder planned in the previous layer
        extruder_plans.back().extruder = extruder;
    }
    else 
    {
        extruder_plans.emplace_back(extruder, layer_nr, is_initial_layer, is_raft_layer, layer_thickness, fan_speed_layer_time_settings_per_extruder[extruder], storage.retraction_config_per_extruder[extruder]);
        assert((int)extruder_plans.size() <= storage.meshgroup->getExtruderCount() && "Never use the same extruder twice on one layer!");
    }
    last_planned_extruder_setting_base = storage.meshgroup->getExtruderTrain(extruder);

//     forceNewPathStart(); // automatic by the fact that we start a new ExtruderPlan

    { // handle starting pos of the new extruder
        SettingsBaseVirtual* train = getLastPlannedExtruderTrainSettings();
        bool start_pos_absolute = train->getSettingBoolean("machine_extruder_start_pos_abs");
        Point start_pos(train->getSettingInMicrons("machine_extruder_start_pos_x"), train->getSettingInMicrons("machine_extruder_start_pos_y"));
        if (!start_pos_absolute)
        {
            start_pos += getLastPlannedPositionOrStartingPosition();
        }
        else 
        {
            Point extruder_offset(train->getSettingInMicrons("machine_nozzle_offset_x"), train->getSettingInMicrons("machine_nozzle_offset_y"));
            start_pos += extruder_offset; // absolute start pos is given as a head position
        }
        last_planned_position = start_pos;
    }
    return true;
}

void LayerPlan::moveInsideCombBoundary(int distance)
{
    int max_dist2 = MM2INT(2.0) * MM2INT(2.0); // if we are further than this distance, we conclude we are not inside even though we thought we were.
    // this function is to be used to move from the boudary of a part to inside the part
    Point p = getLastPlannedPositionOrStartingPosition(); // copy, since we are going to move p
    if (PolygonUtils::moveInside(comb_boundary_inside, p, distance, max_dist2) != NO_INDEX)
    {
        //Move inside again, so we move out of tight 90deg corners
        PolygonUtils::moveInside(comb_boundary_inside, p, distance, max_dist2);
        if (comb_boundary_inside.inside(p))
        {
            addTravel_simple(p);
            //Make sure the that any retraction happens after this move, not before it by starting a new move path.
            forceNewPathStart();
        }
    }
}

std::optional<std::pair<Point, bool>> LayerPlan::getFirstTravelDestinationState() const
{
    std::optional<std::pair<Point, bool>> ret;
    if (first_travel_destination)
    {
        ret = std::make_pair(*first_travel_destination, first_travel_destination_is_inside);
    }
    return ret;
}

GCodePath& LayerPlan::addTravel(Point p, bool force_comb_retract)
{
    const GCodePathConfig& travel_config = configs_storage.travel_config_per_extruder[getExtruder()];
    const RetractionConfig& retraction_config = storage.retraction_config_per_extruder[getExtruder()];

    GCodePath* path = getLatestPathWithConfig(travel_config, SpaceFillType::None);

    bool combed = false;

    const SettingsBaseVirtual* extr = getLastPlannedExtruderTrainSettings();

    const bool perform_z_hops = extr->getSettingBoolean("retraction_hop_enabled");
    const coord_t maximum_travel_resolution = extr->getSettingInMicrons("meshfix_maximum_travel_resolution");

    const bool is_first_travel_of_extruder_after_switch = extruder_plans.back().paths.size() == 0 && (extruder_plans.size() > 1 || last_extruder_previous_layer != getExtruder());
    bool bypass_combing = is_first_travel_of_extruder_after_switch && extr->getSettingBoolean("retraction_hop_after_extruder_switch");

    const bool is_first_travel_of_layer = !static_cast<bool>(last_planned_position);
    if (is_first_travel_of_layer)
    {
        bypass_combing = true; // first travel move is bogus; it is added after this and the previous layer have been planned in LayerPlanBuffer::addConnectingTravelMove
        first_travel_destination = p;
        first_travel_destination_is_inside = is_inside;
        forceNewPathStart(); // force a new travel path after this first bogus move
    }
    else if (force_comb_retract && last_planned_position && !shorterThen(*last_planned_position - p, retraction_config.retraction_min_travel_distance))
    {
        // path is not shorter than min travel distance, force a retraction
        path->retract = true;
    }

    if (comb != nullptr && !bypass_combing)
    {
        const bool perform_z_hops_only_when_collides = extr->getSettingBoolean("retraction_hop_only_when_collides");

        CombPaths combPaths;
        bool via_outside_makes_combing_fail = perform_z_hops && !perform_z_hops_only_when_collides;
        bool fail_on_unavoidable_obstacles = perform_z_hops && perform_z_hops_only_when_collides;
        combed = comb->calc(*last_planned_position, p, combPaths, was_inside, is_inside, retraction_config.retraction_min_travel_distance, via_outside_makes_combing_fail, fail_on_unavoidable_obstacles);
        if (combed)
        {
            bool retract = path->retract || combPaths.size() > 1;
            if (!retract)
            { // check whether we want to retract
                if (combPaths.throughAir)
                {
                    retract = true;
                }
                else
                {
                    for (CombPath& combPath : combPaths)
                    { // retract when path moves through a boundary
                        if (combPath.cross_boundary)
                        {
                            retract = true;
                            break;
                        }
                    }
                }
                if (combPaths.size() == 1)
                {
                    CombPath comb_path = combPaths[0];
                    if (extr->getSettingBoolean("limit_support_retractions") &&
                        combPaths.throughAir && !comb_path.cross_boundary && comb_path.size() == 2 && comb_path[0] == *last_planned_position && comb_path[1] == p)
                    { // limit the retractions from support to support, which didn't cross anything
                        retract = false;
                    }
                }
            }

            float dist = 0;
            Point last_point((last_planned_position) ? *last_planned_position : Point(0, 0));
            for (CombPath& combPath : combPaths)
            { // add all comb paths (don't do anything special for paths which are moving through air)
                if (combPath.size() == 0)
                {
                    continue;
                }
<<<<<<< HEAD
                for (Point& combPoint : combPath)
                {
                    path->points.push_back(combPoint);
                    dist += vSize(last_point - combPoint);
                    last_point = combPoint;
                }
                last_planned_position = combPath.back();
                dist += vSize(last_point - p);
                const double retract_threshold = extr->getSettingInMicrons("retraction_combing_max_distance");
                path->retract = retract || (retract_threshold > 0 && dist > retract_threshold);
                // don't perform a z-hop
=======
                path->retract = retract;
                // don't perform a z-hop
                for (Point& comb_point : combPath)
                {
                    if (path->points.empty() || vSize2(path->points.back() - comb_point) > maximum_travel_resolution * maximum_travel_resolution)
                    {
                        path->points.push_back(comb_point);
                        last_planned_position = comb_point;
                    }
                }
>>>>>>> 4559ce8b
            }
        }
    }
    
    // no combing? retract only when path is not shorter than minimum travel distance
    if (!combed && !is_first_travel_of_layer && last_planned_position && !shorterThen(*last_planned_position - p, retraction_config.retraction_min_travel_distance))
    {
        if (was_inside) // when the previous location was from printing something which is considered inside (not support or prime tower etc)
        {               // then move inside the printed part, so that we don't ooze on the outer wall while retraction, but on the inside of the print.
            assert (extr != nullptr);
            int innermost_wall_line_width = extr->getSettingInMicrons((extr->getSettingAsCount("wall_line_count") > 1) ? "wall_line_width_x" : "wall_line_width_0");
            if (layer_nr == 0)
            {
                innermost_wall_line_width *= extr->getSettingAsRatio("initial_layer_line_width_factor");
            }
            moveInsideCombBoundary(innermost_wall_line_width);
        }
        path->retract = true;
        path->perform_z_hop = perform_z_hops;
    }

    GCodePath& ret = addTravel_simple(p, path);
    was_inside = is_inside;
    return ret;
}

GCodePath& LayerPlan::addTravel_simple(Point p, GCodePath* path)
{
    bool is_first_travel_of_layer = !static_cast<bool>(last_planned_position);
    if (is_first_travel_of_layer)
    { // spiralize calls addTravel_simple directly as the first travel move in a layer
        first_travel_destination = p;
        first_travel_destination_is_inside = is_inside;
    }
    if (path == nullptr)
    {
        path = getLatestPathWithConfig(configs_storage.travel_config_per_extruder[getExtruder()], SpaceFillType::None);
    }
    path->points.push_back(p);
    last_planned_position = p;
    return *path;
}

void LayerPlan::planPrime()
{
    forceNewPathStart();
    constexpr float prime_blob_wipe_length = 10.0;
    GCodePath& prime_travel = addTravel_simple(getLastPlannedPositionOrStartingPosition() + Point(0, MM2INT(prime_blob_wipe_length)));
    prime_travel.retract = false;
    prime_travel.perform_prime = true;
    forceNewPathStart();
}

void LayerPlan::addExtrusionMove(Point p, const GCodePathConfig& config, SpaceFillType space_fill_type, float flow, bool spiralize, double speed_factor)
{
    getLatestPathWithConfig(config, space_fill_type, flow, spiralize, speed_factor)->points.push_back(p);
    last_planned_position = p;
}

void LayerPlan::addPolygon(ConstPolygonRef polygon, int start_idx, const GCodePathConfig& config, WallOverlapComputation* wall_overlap_computation, coord_t wall_0_wipe_dist, bool spiralize, float flow_ratio, bool always_retract)
{
    Point p0 = polygon[start_idx];
    addTravel(p0, always_retract);
    for (unsigned int point_idx = 1; point_idx < polygon.size(); point_idx++)
    {
        Point p1 = polygon[(start_idx + point_idx) % polygon.size()];
        float flow = (wall_overlap_computation)? flow_ratio * wall_overlap_computation->getFlow(p0, p1) : flow_ratio;
        addExtrusionMove(p1, config, SpaceFillType::Polygons, flow, spiralize);
        p0 = p1;
    }
    if (polygon.size() > 2)
    {
        const Point& p1 = polygon[start_idx];
        float flow = (wall_overlap_computation)? flow_ratio * wall_overlap_computation->getFlow(p0, p1) : flow_ratio;
        addExtrusionMove(p1, config, SpaceFillType::Polygons, flow, spiralize);

        if (wall_0_wipe_dist > 0)
        { // apply outer wall wipe
            p0 = polygon[start_idx];
            int distance_traversed = 0;
            for (unsigned int point_idx = 1; ; point_idx++)
            {
                Point p1 = polygon[(start_idx + point_idx) % polygon.size()];
                int p0p1_dist = vSize(p1 - p0);
                if (distance_traversed + p0p1_dist >= wall_0_wipe_dist)
                {
                    Point vector = p1 - p0;
                    Point half_way = p0 + normal(vector, wall_0_wipe_dist - distance_traversed);
                    addTravel_simple(half_way);
                    break;
                }
                else
                {
                    addTravel_simple(p1);
                    distance_traversed += p0p1_dist;
                }
                p0 = p1;
            }
            forceNewPathStart();
        }
    }
    else 
    {
        logWarning("WARNING: line added as polygon! (LayerPlan)\n");
    }
}

void LayerPlan::addPolygonsByOptimizer(const Polygons& polygons, const GCodePathConfig& config, WallOverlapComputation* wall_overlap_computation, const ZSeamConfig& z_seam_config, coord_t wall_0_wipe_dist, bool spiralize, float flow_ratio, bool always_retract)
{
    if (polygons.size() == 0)
    {
        return;
    }
    PathOrderOptimizer orderOptimizer(getLastPlannedPositionOrStartingPosition(), z_seam_config);
    for (unsigned int poly_idx = 0; poly_idx < polygons.size(); poly_idx++)
    {
        orderOptimizer.addPolygon(polygons[poly_idx]);
    }
    orderOptimizer.optimize();
    for (unsigned int poly_idx : orderOptimizer.polyOrder)
    {
        addPolygon(polygons[poly_idx], orderOptimizer.polyStart[poly_idx], config, wall_overlap_computation, wall_0_wipe_dist, spiralize, flow_ratio, always_retract);
    }
}

void LayerPlan::addWallLine(const Point& p0, const Point& p1, const GCodePathConfig& non_bridge_config, const GCodePathConfig& bridge_config, float flow, float& non_bridge_line_volume, double& speed_factor, double distance_to_bridge_start)
{
    const double min_line_len = 5; // we ignore lines less than 5um long
    const double acceleration_segment_len = 1000; // accelerate using segments of this length
    const double acceleration_factor = 0.85; // must be < 1, the larger the value, the slower the acceleration
    const bool spiralize = false;

    const SettingsBaseVirtual* extr = getLastPlannedExtruderTrainSettings();
    const double min_bridge_line_len = extr->getSettingInMicrons("bridge_wall_min_length");
    const double bridge_wall_coast = extr->getSettingInPercentage("bridge_wall_coast");

    Point cur_point = p0;

    // helper function to add a single non-bridge line

    // If the line precedes a bridge line, it may be coasted to reduce the nozzle pressure before the bridge is reached

    // alternatively, if the line follows a bridge line, it may be segmented and the print speed gradually increased to reduce under-extrusion

    auto addNonBridgeLine = [&](const Point& line_end)
    {
        double distance_to_line_end = vSize(cur_point - line_end);

        while (distance_to_line_end > min_line_len)
        {
            // if we are accelerating after a bridge line, the segment length is less than the whole line length
            Point segment_end = (speed_factor == 1 || distance_to_line_end < acceleration_segment_len) ? line_end : cur_point + (line_end - cur_point) * acceleration_segment_len / distance_to_line_end;

            // if a bridge is present in this wall, this particular segment may need to be partially or wholely coasted
            if (distance_to_bridge_start > 0)
            {
                // speed_flow_factor approximates how the extrusion rate alters between the non-bridge wall line and the following bridge wall line
                // if the extrusion rates are the same, its value will be 1, if the bridge config extrusion rate is < the non-bridge config extrusion rate, the value is < 1

                const double speed_flow_factor = (bridge_config.getSpeed() * bridge_config.getFlowPercentage()) / (non_bridge_config.getSpeed() * non_bridge_config.getFlowPercentage());

                // coast distance is proportional to distance, speed and flow of non-bridge segments just printed and is throttled by speed_flow_factor
                const double coast_dist = std::min(non_bridge_line_volume, 100000.0f) * (1 - speed_flow_factor) * bridge_wall_coast / 4000;

                if ((distance_to_bridge_start - distance_to_line_end) <= coast_dist)
                {
                    // coast takes precedence over acceleration
                    segment_end = line_end;
                }

                const double len = vSize(cur_point - segment_end);
                if (coast_dist > 0 && ((distance_to_bridge_start - len) <= coast_dist))
                {
                    if ((len - coast_dist) > min_line_len)
                    {
                        // segment is longer than coast distance so extrude using non-bridge config to start of coast
                        addExtrusionMove(segment_end + coast_dist * (cur_point - segment_end) / len, non_bridge_config, SpaceFillType::Polygons, flow, spiralize, speed_factor);
                    }
                    // then coast to start of bridge segment
                    addExtrusionMove(segment_end, non_bridge_config, SpaceFillType::Polygons, 0, spiralize, speed_factor);
                }
                else
                {
                    // no coasting required, just normal segment using non-bridge config
                    addExtrusionMove(segment_end, non_bridge_config, SpaceFillType::Polygons, flow, spiralize, speed_factor);
                }

                distance_to_bridge_start -= len;
            }
            else
            {
                // no coasting required, just normal segment using non-bridge config
                addExtrusionMove(segment_end, non_bridge_config, SpaceFillType::Polygons, flow, spiralize, speed_factor);
            }
            non_bridge_line_volume += vSize(cur_point - segment_end) * flow * speed_factor * non_bridge_config.getSpeed();
            cur_point = segment_end;
            speed_factor = 1 - (1 - speed_factor) * acceleration_factor;
            distance_to_line_end = vSize(cur_point - line_end);
        }
    };

    if (bridge_wall_mask.empty())
    {
        // no bridges required
        addExtrusionMove(p1, non_bridge_config, SpaceFillType::Polygons, flow);
    }
    else
    {
        // bridges may be required
        if (PolygonUtils::polygonCollidesWithLineSegment(bridge_wall_mask, p0, p1))
        {
            // the line crosses the boundary between supported and non-supported regions so one or more bridges are required

            // determine which segments of the line are bridges

            Polygon line_poly;
            line_poly.add(p0);
            line_poly.add(p1);
            Polygons line_polys;
            line_polys.add(line_poly);
            line_polys = bridge_wall_mask.intersectionPolyLines(line_polys);

            // line_polys now contains the wall lines that need to be printed using bridge_config

            while (line_polys.size() > 0)
            {
                // find the bridge line segment that's nearest to the current point
                int nearest = 0;
                float smallest_dist2 = vSize2f(cur_point - line_polys[0][0]);
                for(unsigned i = 1; i < line_polys.size(); ++i)
                {
                    float dist2 = vSize2f(cur_point - line_polys[i][0]);
                    if (dist2 < smallest_dist2)
                    {
                        nearest = i;
                        smallest_dist2 = dist2;
                    }
                }
                ConstPolygonRef bridge = line_polys[nearest];

                // set b0 to the nearest vertex and b1 the furthest
                Point b0 = bridge[0];
                Point b1 = bridge[1];

                if (vSize2f(cur_point - b1) < vSize2f(cur_point - b0))
                {
                    // swap vertex order
                    b0 = bridge[1];
                    b1 = bridge[0];
                }

                // extrude using non_bridge_config to the start of the next bridge segment

                addNonBridgeLine(b0);

                const double bridge_line_len = vSize(b1 - cur_point);

                if (bridge_line_len >= min_bridge_line_len)
                {
                    // extrude using bridge_config to the end of the next bridge segment

                    if (bridge_line_len > min_line_len)
                    {
                        addExtrusionMove(b1, bridge_config, SpaceFillType::Polygons, flow);
                        non_bridge_line_volume = 0;
                        cur_point = b1;
                        // after a bridge segment, start slow and accelerate to avoid under-extrusion due to extruder lag
                        speed_factor = std::min(bridge_config.getSpeed() / non_bridge_config.getSpeed(), 1.0);
                    }
                }
                else
                {
                    // treat the short bridge line just like a normal line

                    addNonBridgeLine(b1);
                }

                // finished with this segment
                line_polys.remove(nearest);
            }

            // if we haven't yet reached p1, fill the gap with non_bridge_config line
            addNonBridgeLine(p1);
        }
        else if (bridge_wall_mask.inside(p0, true) && vSize(p0 - p1) >= min_bridge_line_len)
        {
            // both p0 and p1 must be above air (the result will be ugly!)
            addExtrusionMove(p1, bridge_config, SpaceFillType::Polygons, flow);
            non_bridge_line_volume = 0;
        }
        else
        {
            // no part of the line is above air or the line is too short to print as a bridge line
            addNonBridgeLine(p1);
        }
    }
}

void LayerPlan::addWall(ConstPolygonRef wall, int start_idx, const GCodePathConfig& non_bridge_config, const GCodePathConfig& bridge_config, WallOverlapComputation* wall_overlap_computation, coord_t wall_0_wipe_dist, float flow_ratio, bool always_retract)
{
    // make sure wall start point is not above air!
    if (!bridge_wall_mask.empty()) {
        int count = wall.size(); // avoid infinite loop if none of the points are above a solid region
        while (count-- > 0 && bridge_wall_mask.inside(wall[start_idx], true))
        {
            if (++start_idx >= (int)wall.size())
            {
                start_idx = 0;
            }
        }
    }

    Point p0 = wall[start_idx];
    addTravel(p0, always_retract);

    float non_bridge_line_volume = 0; // zero before first non-bridge line is output
    double speed_factor = 1.0; // start first line at normal speed
    double distance_to_bridge_start = 0; // will be updated before each line is processed

    const SettingsBaseVirtual* extr = getLastPlannedExtruderTrainSettings();
    const double min_bridge_line_len = extr->getSettingInMicrons("bridge_wall_min_length");

    // helper function to calculate the distance from the start of the current wall line to the first bridge segment

    auto computeDistanceToBridgeStart = [&](unsigned current_index)
    {
        distance_to_bridge_start = 0;

        if (!bridge_wall_mask.empty())
        {
            // there is air below the part so iterate through the lines that have not yet been output accumulating the total distance to the first bridge segment
            for (unsigned point_idx = current_index; point_idx < wall.size(); ++point_idx)
            {
                const Point& p0 = wall[point_idx];
                const Point& p1 = wall[(point_idx + 1) % wall.size()];

                if (PolygonUtils::polygonCollidesWithLineSegment(bridge_wall_mask, p0, p1))
                {
                    // the line crosses the boundary between supported and non-supported regions so it will contain one or more bridge segments

                    // determine which segments of the line are bridges

                    Polygon line_poly;
                    line_poly.add(p0);
                    line_poly.add(p1);
                    Polygons line_polys;
                    line_polys.add(line_poly);
                    line_polys = bridge_wall_mask.intersectionPolyLines(line_polys);

                    while (line_polys.size() > 0)
                    {
                        // find the bridge line segment that's nearest to p0
                        int nearest = 0;
                        float smallest_dist2 = vSize2f(p0 - line_polys[0][0]);
                        for(unsigned i = 1; i < line_polys.size(); ++i)
                        {
                            float dist2 = vSize2f(p0 - line_polys[i][0]);
                            if (dist2 < smallest_dist2)
                            {
                                nearest = i;
                                smallest_dist2 = dist2;
                            }
                        }
                        ConstPolygonRef bridge = line_polys[nearest];

                        // set b0 to the nearest vertex and b1 the furthest
                        Point b0 = bridge[0];
                        Point b1 = bridge[1];

                        if (vSize2f(p0 - b1) < vSize2f(p0 - b0))
                        {
                            // swap vertex order
                            b0 = bridge[1];
                            b1 = bridge[0];
                        }

                        distance_to_bridge_start += vSize(b0 - p0);

                        const double bridge_line_len = vSize(b1 - b0);

                        if (bridge_line_len >= min_bridge_line_len)
                        {
                            // job done, we have found the first bridge line
                            return;
                        }

                        distance_to_bridge_start += bridge_line_len;

                        // finished with this segment
                        line_polys.remove(nearest);
                    }
                }
                else if (!bridge_wall_mask.inside(p0, true))
                {
                    // none of the line is over air
                    distance_to_bridge_start += vSize(p1 - p0);
                }
            }

            // we have got all the way to the end of the wall without finding a bridge segment so disable coasting by setting distance_to_bridge_start back to 0

            distance_to_bridge_start = 0;
        }
    };

    for (unsigned int point_idx = 1; point_idx < wall.size(); point_idx++)
    {
        const Point& p1 = wall[(start_idx + point_idx) % wall.size()];
        const float flow = (wall_overlap_computation)? flow_ratio * wall_overlap_computation->getFlow(p0, p1) : flow_ratio;

        if (!bridge_wall_mask.empty())
        {
            computeDistanceToBridgeStart((start_idx + point_idx - 1) % wall.size());
        }

        addWallLine(p0, p1, non_bridge_config, bridge_config, flow, non_bridge_line_volume, speed_factor, distance_to_bridge_start);
        p0 = p1;
    }
    if (wall.size() > 2)
    {
        const Point& p1 = wall[start_idx];
        const float flow = (wall_overlap_computation)? flow_ratio * wall_overlap_computation->getFlow(p0, p1) : flow_ratio;

        if (!bridge_wall_mask.empty())
        {
            computeDistanceToBridgeStart((start_idx + wall.size() - 1) % wall.size());
        }

        addWallLine(p0, p1, non_bridge_config, bridge_config, flow, non_bridge_line_volume, speed_factor, distance_to_bridge_start);

        if (wall_0_wipe_dist > 0)
        { // apply outer wall wipe
            p0 = wall[start_idx];
            int distance_traversed = 0;
            for (unsigned int point_idx = 1; ; point_idx++)
            {
                Point p1 = wall[(start_idx + point_idx) % wall.size()];
                int p0p1_dist = vSize(p1 - p0);
                if (distance_traversed + p0p1_dist >= wall_0_wipe_dist)
                {
                    Point vector = p1 - p0;
                    Point half_way = p0 + normal(vector, wall_0_wipe_dist - distance_traversed);
                    addTravel_simple(half_way);
                    break;
                }
                else
                {
                    addTravel_simple(p1);
                    distance_traversed += p0p1_dist;
                }
                p0 = p1;
            }
            forceNewPathStart();
        }
    }
    else
    {
        logWarning("WARNING: line added as polygon! (LayerPlan)\n");
    }
}

void LayerPlan::addWalls(const Polygons& walls, const GCodePathConfig& non_bridge_config, const GCodePathConfig& bridge_config, WallOverlapComputation* wall_overlap_computation, const ZSeamConfig& z_seam_config, coord_t wall_0_wipe_dist, float flow_ratio, bool always_retract)
{
    PathOrderOptimizer orderOptimizer(getLastPlannedPositionOrStartingPosition(), z_seam_config);
    for (unsigned int poly_idx = 0; poly_idx < walls.size(); poly_idx++)
    {
        orderOptimizer.addPolygon(walls[poly_idx]);
    }
    orderOptimizer.optimize();
    for (unsigned int poly_idx : orderOptimizer.polyOrder)
    {
        addWall(walls[poly_idx], orderOptimizer.polyStart[poly_idx], non_bridge_config, bridge_config, wall_overlap_computation, wall_0_wipe_dist, flow_ratio, always_retract);
    }
}

void LayerPlan::addLinesByOptimizer(const Polygons& polygons, const GCodePathConfig& config, SpaceFillType space_fill_type, bool enable_travel_optimization, int wipe_dist, float flow_ratio, std::optional<Point> near_start_location)
{
    Polygons boundary;
    if (enable_travel_optimization && comb_boundary_inside.size() > 0)
    {
        // use the combing boundary inflated so that all infill lines are inside the boundary
        int dist = 0;
        if (layer_nr >= 0)
        {
            // determine how much the skin/infill lines overlap the combing boundary
            for (const SliceMeshStorage& mesh : storage.meshes)
            {
                int overlap = std::max(mesh.getSettingInMicrons("skin_overlap_mm"), mesh.getSettingInMicrons("infill_overlap_mm"));
                if (overlap > dist)
                {
                    dist = overlap;
                }
            }
            dist += 100; // ensure boundary is slightly outside all skin/infill lines
        }
        boundary.add(comb_boundary_inside.offset(dist));
        // simplify boundary to cut down processing time
        boundary.simplify(100, 100);
    }
    LineOrderOptimizer orderOptimizer(near_start_location.value_or(getLastPlannedPositionOrStartingPosition()), &boundary);
    for (unsigned int line_idx = 0; line_idx < polygons.size(); line_idx++)
    {
        orderOptimizer.addPolygon(polygons[line_idx]);
    }
    orderOptimizer.optimize();
    for (int poly_idx : orderOptimizer.polyOrder)
    {
        ConstPolygonRef polygon = polygons[poly_idx];
        int start = orderOptimizer.polyStart[poly_idx];
        int end = 1 - start;
        const Point& p0 = polygon[start];
        addTravel(p0);
        const Point& p1 = polygon[end];
        addExtrusionMove(p1, config, space_fill_type, flow_ratio);
        if (wipe_dist != 0)
        {
            int line_width = config.getLineWidth();
            if (vSize2(p1-p0) > line_width * line_width * 4)
            { // otherwise line will get optimized by combining multiple into a single extrusion move
                addExtrusionMove(p1 + normal(p1-p0, wipe_dist), config, space_fill_type, 0.0);
            }
        }
    }
}

void LayerPlan::spiralizeWallSlice(const GCodePathConfig& config, ConstPolygonRef wall, ConstPolygonRef last_wall, const int seam_vertex_idx, const int last_seam_vertex_idx)
{
    const Point origin = (last_seam_vertex_idx >= 0) ? last_wall[last_seam_vertex_idx] : wall[seam_vertex_idx];
    addTravel_simple(origin);

    const int n_points = wall.size();
    Polygons last_wall_polygons;
    last_wall_polygons.add(last_wall);
    const int max_dist2 = config.getLineWidth() * config.getLineWidth() * 4; // (2 * lineWidth)^2;
    const bool smooth_contours = storage.getSettingBoolean("smooth_spiralized_contours");

    double total_length = 0.0; // determine the length of the complete wall
    Point p0 = origin;
    for (int wall_point_idx = 1; wall_point_idx <= n_points; ++wall_point_idx)
    {
        const Point& p1 = wall[(seam_vertex_idx + wall_point_idx) % n_points];
        total_length += vSizeMM(p1 - p0);
        p0 = p1;
    }

    if (total_length == 0.0)
    {
        // nothing to do
        return;
    }

    // extrude to the points following the seam vertex
    // the last point is the seam vertex as the polygon is a loop
    double wall_length = 0.0;
    p0 = origin;
    for (int wall_point_idx = 1; wall_point_idx <= n_points; ++wall_point_idx)
    {
        // p is a point from the current wall polygon
        const Point& p = wall[(seam_vertex_idx + wall_point_idx) % n_points];
        if (smooth_contours)
        {
            wall_length += vSizeMM(p - p0);
            p0 = p;

            // now find the point on the last wall that is closest to p
            ClosestPolygonPoint cpp = PolygonUtils::findClosest(p, last_wall_polygons);
            // if we found a point and it's not further away than max_dist2, use it
            if (cpp.isValid() && vSize2(cpp.location - p) <= max_dist2)
            {
                // interpolate between cpp.location and p depending on how far we have progressed along wall
                addExtrusionMove(cpp.location + (p - cpp.location) * (wall_length / total_length), config, SpaceFillType::Polygons, 1.0, true);
            }
            else
            {
                // no point in the last wall was found close enough to the current wall point so don't interpolate
                addExtrusionMove(p, config, SpaceFillType::Polygons, 1.0, true);
            }
        }
        else
        {
            // no smoothing, use point verbatim
            addExtrusionMove(p, config, SpaceFillType::Polygons, 1.0, true);
        }
    }
}

void ExtruderPlan::forceMinimalLayerTime(double minTime, double minimalSpeed, double travelTime, double extrudeTime)
{
    double totalTime = travelTime + extrudeTime; 
    if (totalTime < minTime && extrudeTime > 0.0)
    {
        double minExtrudeTime = minTime - travelTime;
        if (minExtrudeTime < 1)
            minExtrudeTime = 1;
        double factor = extrudeTime / minExtrudeTime;
        for (GCodePath& path : paths)
        {
            if (path.isTravelPath())
                continue;
            double speed = path.config->getSpeed() * factor;
            if (speed < minimalSpeed)
                factor = minimalSpeed / path.config->getSpeed();
        }

        //Only slow down for the minimal time if that will be slower.
        assert(getExtrudeSpeedFactor() == 1.0); // The extrude speed factor is assumed not to be changed yet
        if (factor < 1.0)
        {
            setExtrudeSpeedFactor(factor);
        }
        else 
        {
            factor = 1.0;
        }
        
        double inv_factor = 1.0 / factor; // cause multiplication is faster than division
        
        // Adjust stored naive time estimates
        estimates.extrude_time *= inv_factor;
        for (GCodePath& path : paths)
        {
            path.estimates.extrude_time *= inv_factor;
        }

        if (minTime - (extrudeTime * inv_factor) - travelTime > 0.1)
        {
            this->extraTime = minTime - (extrudeTime * inv_factor) - travelTime;
        }
        this->totalPrintTime = (extrudeTime * inv_factor) + travelTime;
    }
}
TimeMaterialEstimates ExtruderPlan::computeNaiveTimeEstimates(Point starting_position)
{
    TimeMaterialEstimates ret;
    Point p0 = starting_position;

    bool was_retracted = false; // wrong assumption; won't matter that much. (TODO)
    for (GCodePath& path : paths)
    {
        bool is_extrusion_path = false;
        double* path_time_estimate;
        double& material_estimate = path.estimates.material;
        if (!path.isTravelPath())
        {
            is_extrusion_path = true;
            path_time_estimate = &path.estimates.extrude_time;
        }
        else 
        {
            if (path.retract)
            {
                path_time_estimate = &path.estimates.retracted_travel_time;
            }
            else 
            {
                path_time_estimate = &path.estimates.unretracted_travel_time;
            }
            if (path.retract != was_retracted)
            { // handle retraction times
                double retract_unretract_time;
                if (path.retract)
                {
                    retract_unretract_time = retraction_config.distance / retraction_config.speed;
                }
                else 
                {
                    retract_unretract_time = retraction_config.distance / retraction_config.primeSpeed;
                }
                path.estimates.retracted_travel_time += 0.5 * retract_unretract_time;
                path.estimates.unretracted_travel_time += 0.5 * retract_unretract_time;
            }
        }
        for(Point& p1 : path.points)
        {
            double length = vSizeMM(p0 - p1);
            if (is_extrusion_path)
            {
                material_estimate += length * INT2MM(layer_thickness) * INT2MM(path.config->getLineWidth());
            }
            double thisTime = length / path.config->getSpeed();
            *path_time_estimate += thisTime;
            p0 = p1;
        }
        estimates += path.estimates;
    }
    return estimates;
}

void ExtruderPlan::processFanSpeedAndMinimalLayerTime(bool force_minimal_layer_time, Point starting_position)
{
    TimeMaterialEstimates estimates = computeNaiveTimeEstimates(starting_position);
    totalPrintTime = estimates.getTotalTime();
    if (force_minimal_layer_time)
    {
        forceMinimalLayerTime(fan_speed_layer_time_settings.cool_min_layer_time, fan_speed_layer_time_settings.cool_min_speed, estimates.getTravelTime(), estimates.getExtrudeTime());
    }

    /*
                   min layer time
                   :
                   :  min layer time fan speed min
                |  :  :
      ^    max..|__:  :
                |  \  :
     fan        |   \ :
    speed  min..|... \:___________
                |________________
                  layer time >


    */
    // interpolate fan speed (for cool_fan_full_layer and for cool_min_layer_time_fan_speed_max)
    fan_speed = fan_speed_layer_time_settings.cool_fan_speed_min;
    double totalLayerTime = estimates.unretracted_travel_time + estimates.extrude_time;
    if (force_minimal_layer_time && totalLayerTime < fan_speed_layer_time_settings.cool_min_layer_time)
    {
        fan_speed = fan_speed_layer_time_settings.cool_fan_speed_max;
    }
    else if (fan_speed_layer_time_settings.cool_min_layer_time >= fan_speed_layer_time_settings.cool_min_layer_time_fan_speed_max)
    {
        fan_speed = fan_speed_layer_time_settings.cool_fan_speed_min;
    }
    else if (force_minimal_layer_time && totalLayerTime < fan_speed_layer_time_settings.cool_min_layer_time_fan_speed_max)
    {
        // when forceMinimalLayerTime didn't change the extrusionSpeedFactor, we adjust the fan speed
        double fan_speed_diff = fan_speed_layer_time_settings.cool_fan_speed_max - fan_speed_layer_time_settings.cool_fan_speed_min;
        double layer_time_diff = fan_speed_layer_time_settings.cool_min_layer_time_fan_speed_max - fan_speed_layer_time_settings.cool_min_layer_time;
        double fraction_of_slope = (totalLayerTime - fan_speed_layer_time_settings.cool_min_layer_time) / layer_time_diff;
        fan_speed = fan_speed_layer_time_settings.cool_fan_speed_max - fan_speed_diff * fraction_of_slope;
    }
    /*
    Supposing no influence of minimal layer time;
    i.e. layer time > min layer time fan speed min:

              max..   fan 'full' on layer
                   |  :
                   |  :
      ^       min..|..:________________
     fan           |  /
    speed          | /
          speed_0..|/
                   |
                   |__________________
                     layer nr >

    */
    if (layer_nr < fan_speed_layer_time_settings.cool_fan_full_layer
        && fan_speed_layer_time_settings.cool_fan_full_layer > 0 // don't apply initial layer fan speed speedup if disabled.
        && !this->is_raft_layer // don't apply initial layer fan speed speedup to raft, but to model layers
    )
    {
        //Slow down the fan on the layers below the [cool_fan_full_layer], where layer 0 is speed 0.
        fan_speed = fan_speed_layer_time_settings.cool_fan_speed_0 + (fan_speed - fan_speed_layer_time_settings.cool_fan_speed_0) * std::max(0, layer_nr) / fan_speed_layer_time_settings.cool_fan_full_layer;
    }
}

void LayerPlan::processFanSpeedAndMinimalLayerTime(Point starting_position)
{
    for (unsigned int extr_plan_idx = 0; extr_plan_idx < extruder_plans.size(); extr_plan_idx++)
    {
        ExtruderPlan& extruder_plan = extruder_plans[extr_plan_idx];
        bool force_minimal_layer_time = extr_plan_idx == extruder_plans.size() - 1;
        extruder_plan.processFanSpeedAndMinimalLayerTime(force_minimal_layer_time, starting_position);
        if (!extruder_plan.paths.empty() && !extruder_plan.paths.back().points.empty())
        {
            starting_position = extruder_plan.paths.back().points.back();
        }
    }
}



void LayerPlan::writeGCode(GCodeExport& gcode)
{
    CommandSocket::setLayerForSend(layer_nr);
    CommandSocket::setSendCurrentPosition( gcode.getPositionXY() );
    gcode.setLayerNr(layer_nr);
    
    gcode.writeLayerComment(layer_nr);

    // flow-rate compensation
    gcode.setFlowRateExtrusionSettings(storage.getSettingInMillimeters("flow_rate_max_extrusion_offset"), storage.getSettingInPercentage("flow_rate_extrusion_offset_factor") / 100);

    if (layer_nr == 1 - Raft::getTotalExtraLayers(storage) && storage.getSettingBoolean("machine_heated_bed") && storage.getSettingInDegreeCelsius("material_bed_temperature") != 0)
    {
        bool wait = false;
        gcode.writeBedTemperatureCommand(storage.getSettingInDegreeCelsius("material_bed_temperature"), wait);
    }

    gcode.setZ(z);
    
    
    const GCodePathConfig* last_extrusion_config = nullptr; // used to check whether we need to insert a TYPE comment in the gcode.

    int extruder = gcode.getExtruderNr();
    bool acceleration_enabled = storage.getSettingBoolean("acceleration_enabled");
    bool jerk_enabled = storage.getSettingBoolean("jerk_enabled");

    for(unsigned int extruder_plan_idx = 0; extruder_plan_idx < extruder_plans.size(); extruder_plan_idx++)
    {
        ExtruderPlan& extruder_plan = extruder_plans[extruder_plan_idx];
        const RetractionConfig& retraction_config = storage.retraction_config_per_extruder[extruder_plan.extruder];

        if (extruder != extruder_plan.extruder)
        {
            int prev_extruder = extruder;
            extruder = extruder_plan.extruder;
            gcode.switchExtruder(extruder, storage.extruder_switch_retraction_config_per_extruder[prev_extruder]);

            const ExtruderTrain* train = storage.meshgroup->getExtruderTrain(extruder);
            if (train->getSettingInMillimetersPerSecond("max_feedrate_z_override") > 0)
            {
                gcode.writeMaxZFeedrate(train->getSettingInMillimetersPerSecond("max_feedrate_z_override"));
            }

            { // require printing temperature to be met
                constexpr bool wait = true;
                gcode.writeTemperatureCommand(extruder, extruder_plan.required_start_temperature, wait);
            }

            if (extruder_plan.prev_extruder_standby_temp)
            { // turn off previous extruder
                constexpr bool wait = false;
                double prev_extruder_temp = *extruder_plan.prev_extruder_standby_temp;
                int prev_layer_nr = (extruder_plan_idx == 0)? layer_nr - 1 : layer_nr;
                if (prev_layer_nr == storage.max_print_height_per_extruder[prev_extruder])
                {
                    prev_extruder_temp = 0; // TODO ? should there be a setting for extruder_off_temperature ?
                }
                gcode.writeTemperatureCommand(prev_extruder, prev_extruder_temp, wait);
            }
        }
        else if (extruder_plan_idx == 0 && layer_nr != 0 && storage.meshgroup->getExtruderTrain(extruder)->getSettingBoolean("retract_at_layer_change"))
        {
            // only do the retract if the paths are not spiralized
            if (!storage.getSettingBoolean("magic_spiralize"))
            {
                gcode.writeRetraction(retraction_config);
            }
        }
        gcode.writeFanCommand(extruder_plan.getFanSpeed());
        std::vector<GCodePath>& paths = extruder_plan.paths;

        extruder_plan.inserts.sort([](const NozzleTempInsert& a, const NozzleTempInsert& b) -> bool { 
                return  a.path_idx < b.path_idx; 
            } );

        const ExtruderTrain* train = storage.meshgroup->getExtruderTrain(extruder);
        if (train->getSettingInMillimetersPerSecond("max_feedrate_z_override") > 0)
        {
            gcode.writeMaxZFeedrate(train->getSettingInMillimetersPerSecond("max_feedrate_z_override"));
        }
        bool speed_equalize_flow_enabled = train->getSettingBoolean("speed_equalize_flow_enabled");
        double speed_equalize_flow_max = train->getSettingInMillimetersPerSecond("speed_equalize_flow_max");
        int64_t nozzle_size = gcode.getNozzleSize(extruder);

        bool update_extrusion_offset = true;

        for(unsigned int path_idx = 0; path_idx < paths.size(); path_idx++)
        {
            extruder_plan.handleInserts(path_idx, gcode);
            
            GCodePath& path = paths[path_idx];

            if (path.perform_prime)
            {
                gcode.writePrimeTrain(train->getSettingInMillimetersPerSecond("speed_travel"));
                gcode.writeRetraction(retraction_config);
            }

            if (acceleration_enabled)
            {
                if (path.config->isTravelPath())
                {
                    gcode.writeTravelAcceleration(path.config->getAcceleration());
                }
                else
                {
                    gcode.writePrintAcceleration(path.config->getAcceleration());
                }
            }
            if (jerk_enabled)
            {
                gcode.writeJerk(path.config->getJerk());
            }

            if (path.retract)
            {
                gcode.writeRetraction(retraction_config);
                if (path.perform_z_hop)
                {
                    gcode.writeZhopStart(retraction_config.zHop);
                }
                else
                {
                    gcode.writeZhopEnd();
                }
            }
            if (!path.config->isTravelPath() && last_extrusion_config != path.config)
            {
                gcode.writeTypeComment(path.config->type);
                if (path.config->isBridgePath())
                {
                    gcode.writeComment("BRIDGE");
                }
                last_extrusion_config = path.config;
                update_extrusion_offset = true;
            } else {
                update_extrusion_offset = false;
            }

            double speed = path.config->getSpeed();

            // for some movements such as prime tower purge, the speed may get changed by this factor
            speed *= path.speed_factor;

            // Apply the relevant factor
            if (path.config->isTravelPath())
                speed *= extruder_plan.getTravelSpeedFactor();
            else
                speed *= extruder_plan.getExtrudeSpeedFactor();

            if (MergeInfillLines(gcode, paths, extruder_plan, configs_storage.travel_config_per_extruder[extruder], nozzle_size, speed_equalize_flow_enabled, speed_equalize_flow_max).mergeInfillLines(path_idx)) // !! has effect on path_idx !!
            { // !! has effect on path_idx !!
                // works when path_idx is the index of the travel move BEFORE the infill lines to be merged
                continue;
            }

            if (path.config->isTravelPath())
            { // early comp for travel paths, which are handled more simply
                for(unsigned int point_idx = 0; point_idx < path.points.size(); point_idx++)
                {
                    gcode.writeTravel(path.points[point_idx], speed);
                }
                continue;
            }
            
            bool spiralize = path.spiralize;
            if (!spiralize) // normal (extrusion) move (with coasting
            {
                // if path provides a valid (in range 0-100) fan speed, use it
                const double path_fan_speed = path.config->getFanSpeed();
                gcode.writeFanCommand(path_fan_speed >= 0 ? path_fan_speed : extruder_plan.getFanSpeed());

                const CoastingConfig& coasting_config = storage.coasting_config[extruder];
                bool coasting = coasting_config.coasting_enable; 
                if (coasting)
                {
                    coasting = writePathWithCoasting(gcode, extruder_plan_idx, path_idx, layer_thickness, coasting_config.coasting_volume, coasting_config.coasting_speed, coasting_config.coasting_min_volume);
                }
                if (! coasting) // not same as 'else', cause we might have changed [coasting] in the line above...
                { // normal path to gcode algorithm
                    if (  // change infill  ||||||   to  /\/\/\/\/ ...
                        false &&
                        path_idx + 2 < paths.size() // has a next move
                        && paths[path_idx+1].points.size() == 1 // is single extruded line
                        && !paths[path_idx+1].config->isTravelPath() // next move is extrusion
                        && paths[path_idx+2].config->isTravelPath() // next next move is travel
                        && shorterThen(path.points.back() - gcode.getPositionXY(), 2 * nozzle_size) // preceding extrusion is close by
                        && shorterThen(paths[path_idx+1].points.back() - path.points.back(), 2 * nozzle_size) // extrusion move is small
                        && shorterThen(paths[path_idx+2].points.back() - paths[path_idx+1].points.back(), 2 * nozzle_size) // consecutive extrusion is close by
                    )
                    {
                        sendLineTo(paths[path_idx+2].config->type, paths[path_idx+2].points.back(), paths[path_idx+2].getLineWidthForLayerView(), paths[path_idx+2].config->getLayerThickness(), speed);
                        gcode.writeExtrusion(paths[path_idx+2].points.back(), speed, paths[path_idx+1].getExtrusionMM3perMM(), paths[path_idx+2].config->type, update_extrusion_offset);
                        path_idx += 2;
                    }
                    else 
                    {
                        for(unsigned int point_idx = 0; point_idx < path.points.size(); point_idx++)
                        {
                            sendLineTo(path.config->type, path.points[point_idx], path.getLineWidthForLayerView(), path.config->getLayerThickness(), speed);
                            gcode.writeExtrusion(path.points[point_idx], speed, path.getExtrusionMM3perMM(), path.config->type, update_extrusion_offset);
                        }
                    }
                }
            }
            else
            { // SPIRALIZE
                //If we need to spiralize then raise the head slowly by 1 layer as this path progresses.
                float totalLength = 0.0;
                Point p0 = gcode.getPositionXY();
                for (unsigned int _path_idx = path_idx; _path_idx < paths.size() && !paths[_path_idx].isTravelPath(); _path_idx++)
                {
                    GCodePath& _path = paths[_path_idx];
                    for (unsigned int point_idx = 0; point_idx < _path.points.size(); point_idx++)
                    {
                        Point p1 = _path.points[point_idx];
                        totalLength += vSizeMM(p0 - p1);
                        p0 = p1;
                    }
                }

                float length = 0.0;
                p0 = gcode.getPositionXY();
                for (; path_idx < paths.size() && paths[path_idx].spiralize; path_idx++)
                { // handle all consecutive spiralized paths > CHANGES path_idx!
                    GCodePath& path = paths[path_idx];

                    for (unsigned int point_idx = 0; point_idx < path.points.size(); point_idx++)
                    {
                        Point p1 = path.points[point_idx];
                        length += vSizeMM(p0 - p1);
                        p0 = p1;
                        gcode.setZ(z + layer_thickness * length / totalLength);
                        sendLineTo(path.config->type, path.points[point_idx], path.getLineWidthForLayerView(), path.config->getLayerThickness(), speed);
                        gcode.writeExtrusion(path.points[point_idx], speed, path.getExtrusionMM3perMM(), path.config->type, update_extrusion_offset);
                    }
                    // for layer display only - the loop finished at the seam vertex but as we started from
                    // the location of the previous layer's seam vertex the loop may have a gap if this layer's
                    // seam vertex is "behind" the previous layer's seam vertex. So output another line segment
                    // that joins this layer's seam vertex to the following vertex. If the layers have been blended
                    // then this can cause a visible ridge (on the screen, not on the print) because the first vertex
                    // would have been shifted in x/y to make it nearer to the previous layer outline but the seam
                    // vertex would not be shifted (as it's the last vertex in the sequence). The smoother the model,
                    // the less the vertices are shifted and the less obvious is the ridge. If the layer display
                    // really displayed a spiral rather than slices of a spiral, this would not be required.
                    sendLineTo(path.config->type, path.points[0], path.getLineWidthForLayerView(), path.config->getLayerThickness(), speed);
                }
                path_idx--; // the last path_idx didnt spiralize, so it's not part of the current spiralize path
            }
        } // paths for this extruder /\  .

        if (train->getSettingBoolean("cool_lift_head") && extruder_plan.extraTime > 0.0)
        {
            gcode.writeComment("Small layer, adding delay");
            const RetractionConfig& retraction_config = storage.retraction_config_per_extruder[gcode.getExtruderNr()];
            gcode.writeRetraction(retraction_config);
            if (extruder_plan_idx == extruder_plans.size() - 1 || !train->getSettingBoolean("machine_extruder_end_pos_abs"))
            { // only move the head if it's the last extruder plan; otherwise it's already at the switching bay area 
                // or do it anyway when we switch extruder in-place
                gcode.setZ(gcode.getPositionZ() + MM2INT(3.0));
                gcode.writeTravel(gcode.getPositionXY(), configs_storage.travel_config_per_extruder[extruder].getSpeed());

                const Point current_pos = gcode.getPositionXY();
                Point machine_middle (0, 0);
                if (!storage.getSettingBoolean("machine_center_is_zero"))
                {
                    machine_middle.X = storage.getSettingInMicrons("machine_width") / 2;
                    machine_middle.Y = storage.getSettingInMicrons("machine_depth") / 2;
                }
                const Point toward_middle_of_bed = current_pos - normal(current_pos - machine_middle, MM2INT(20.0));
                gcode.writeTravel(toward_middle_of_bed, configs_storage.travel_config_per_extruder[extruder].getSpeed());
            }
            gcode.writeDelay(extruder_plan.extraTime);
        }

        extruder_plan.handleAllRemainingInserts(gcode);
    } // extruder plans /\  .
    
    gcode.updateTotalPrintTime();
}

void LayerPlan::overrideFanSpeeds(double speed)
{
    for (ExtruderPlan& extruder_plan : extruder_plans)
    {
        extruder_plan.setFanSpeed(speed);
    }
}


bool LayerPlan::makeRetractSwitchRetract(unsigned int extruder_plan_idx, unsigned int path_idx)
{
    std::vector<GCodePath>& paths = extruder_plans[extruder_plan_idx].paths;
    for (unsigned int path_idx2 = path_idx + 1; path_idx2 < paths.size(); path_idx2++)
    {
        if (paths[path_idx2].getExtrusionMM3perMM() > 0) 
        {
            return false; 
        }
    }
    
    if (extruder_plans.size() <= extruder_plan_idx+1)
    {
        return false; // TODO: check first extruder of the next layer! (generally only on the last layer of the second extruder)
    }
        
    if (extruder_plans[extruder_plan_idx + 1].extruder != extruder_plans[extruder_plan_idx].extruder)
    {
        return true;
    }
    else 
    {
        return false;
    }
}
    
bool LayerPlan::writePathWithCoasting(GCodeExport& gcode, unsigned int extruder_plan_idx, unsigned int path_idx, int64_t layerThickness, double coasting_volume, double coasting_speed, double coasting_min_volume)
{
    if (coasting_volume <= 0)
    { 
        return false; 
    }
    ExtruderPlan& extruder_plan = extruder_plans[extruder_plan_idx];
    std::vector<GCodePath>& paths = extruder_plan.paths;
    GCodePath& path = paths[path_idx];
    if (path_idx + 1 >= paths.size()
        ||
        ! (!path.isTravelPath() &&  paths[path_idx + 1].config->isTravelPath()) 
        ||
        path.points.size() < 2
        )
    {
        return false;
    }

    int64_t coasting_min_dist_considered = 100; // hardcoded setting for when to not perform coasting

    
    double extrude_speed = path.config->getSpeed() * extruder_plan.getExtrudeSpeedFactor(); // travel speed 
    
    int64_t coasting_dist = MM2INT(MM2_2INT(coasting_volume) / layerThickness) / path.config->getLineWidth(); // closing brackets of MM2INT at weird places for precision issues
    int64_t coasting_min_dist = MM2INT(MM2_2INT(coasting_min_volume + coasting_volume) / layerThickness) / path.config->getLineWidth(); // closing brackets of MM2INT at weird places for precision issues
    //           /\ the minimal distance when coasting will coast the full coasting volume instead of linearly less with linearly smaller paths
    
    
    std::vector<int64_t> accumulated_dist_per_point; // the first accumulated dist is that of the last point! (that of the last point is always zero...)
    accumulated_dist_per_point.push_back(0);
    
    int64_t accumulated_dist = 0;
    
    bool length_is_less_than_min_dist = true;
    
    unsigned int acc_dist_idx_gt_coast_dist = NO_INDEX; // the index of the first point with accumulated_dist more than coasting_dist (= index into accumulated_dist_per_point)
     // == the point printed BEFORE the start point for coasting
    
    
    Point* last = &path.points[path.points.size() - 1];
    for (unsigned int backward_point_idx = 1; backward_point_idx < path.points.size(); backward_point_idx++)
    {
        Point& point = path.points[path.points.size() - 1 - backward_point_idx];
        int64_t dist = vSize(point - *last);
        accumulated_dist += dist;
        accumulated_dist_per_point.push_back(accumulated_dist);
        
        if (acc_dist_idx_gt_coast_dist == NO_INDEX && accumulated_dist >= coasting_dist)
        {
            acc_dist_idx_gt_coast_dist = backward_point_idx; // the newly added point
        }
        
        if (accumulated_dist >= coasting_min_dist)
        {
            length_is_less_than_min_dist = false;
            break;
        }
        
        last = &point;
    }
    
    if (accumulated_dist < coasting_min_dist_considered)
    {
        return false;
    }
    int64_t actual_coasting_dist = coasting_dist;
    if (length_is_less_than_min_dist)
    {
        // in this case accumulated_dist is the length of the whole path
        actual_coasting_dist = accumulated_dist * coasting_dist / coasting_min_dist;
        for (acc_dist_idx_gt_coast_dist = 0 ; acc_dist_idx_gt_coast_dist < accumulated_dist_per_point.size() ; acc_dist_idx_gt_coast_dist++)
        { // search for the correct coast_dist_idx
            if (accumulated_dist_per_point[acc_dist_idx_gt_coast_dist] > actual_coasting_dist)
            {
                break;
            }
        }
    }

    assert (acc_dist_idx_gt_coast_dist < accumulated_dist_per_point.size()); // something has gone wrong; coasting_min_dist < coasting_dist ?

    unsigned int point_idx_before_start = path.points.size() - 1 - acc_dist_idx_gt_coast_dist;

    Point start;
    { // computation of begin point of coasting
        int64_t residual_dist = actual_coasting_dist - accumulated_dist_per_point[acc_dist_idx_gt_coast_dist - 1];
        Point& a = path.points[point_idx_before_start];
        Point& b = path.points[point_idx_before_start + 1];
        start = b + normal(a-b, residual_dist);
    }

    { // write normal extrude path:
        for(unsigned int point_idx = 0; point_idx <= point_idx_before_start; point_idx++)
        {
            sendLineTo(path.config->type, path.points[point_idx], path.getLineWidthForLayerView(), path.config->getLayerThickness(), extrude_speed);
            gcode.writeExtrusion(path.points[point_idx], extrude_speed, path.getExtrusionMM3perMM(), path.config->type);
        }
        sendLineTo(path.config->type, start, path.getLineWidthForLayerView(), path.config->getLayerThickness(), extrude_speed);
        gcode.writeExtrusion(start, extrude_speed, path.getExtrusionMM3perMM(), path.config->type);
    }

    // write coasting path
    for (unsigned int point_idx = point_idx_before_start + 1; point_idx < path.points.size(); point_idx++)
    {
        double speed = coasting_speed * path.config->getSpeed() * extruder_plan.getExtrudeSpeedFactor();
        gcode.writeTravel(path.points[point_idx], speed);
    }

    gcode.addLastCoastedVolume(path.getExtrusionMM3perMM() * INT2MM(actual_coasting_dist));
    return true;
}

}//namespace cura<|MERGE_RESOLUTION|>--- conflicted
+++ resolved
@@ -331,30 +331,20 @@
                 {
                     continue;
                 }
-<<<<<<< HEAD
-                for (Point& combPoint : combPath)
-                {
-                    path->points.push_back(combPoint);
-                    dist += vSize(last_point - combPoint);
-                    last_point = combPoint;
+                for (Point& comb_point : combPath)
+                {
+                    if (path->points.empty() || vSize2(path->points.back() - comb_point) > maximum_travel_resolution * maximum_travel_resolution)
+                    {
+                        path->points.push_back(comb_point);
+                        dist += vSize(last_point - comb_point);
+                        last_point = comb_point;
+                    }
                 }
                 last_planned_position = combPath.back();
                 dist += vSize(last_point - p);
                 const double retract_threshold = extr->getSettingInMicrons("retraction_combing_max_distance");
                 path->retract = retract || (retract_threshold > 0 && dist > retract_threshold);
                 // don't perform a z-hop
-=======
-                path->retract = retract;
-                // don't perform a z-hop
-                for (Point& comb_point : combPath)
-                {
-                    if (path->points.empty() || vSize2(path->points.back() - comb_point) > maximum_travel_resolution * maximum_travel_resolution)
-                    {
-                        path->points.push_back(comb_point);
-                        last_planned_position = comb_point;
-                    }
-                }
->>>>>>> 4559ce8b
             }
         }
     }
