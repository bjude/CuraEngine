--- conflicted
+++ resolved
@@ -1,21 +1,8 @@
-<<<<<<< HEAD
-/** Copyright (C) 2013 Ultimaker - Released under terms of the AGPLv3 License */
-#include <stdio.h>
-#include <stdlib.h>
-#include <string.h>
-#ifdef _WIN32
-#include <time.h>
-#else
-#include <sys/time.h>
-#endif
-#include <signal.h>
-=======
 //Copyright (c) 2018 Ultimaker B.V.
 //CuraEngine is released under the terms of the AGPLv3 or higher.
 
 #include <iostream> //To change the formatting of std::cerr.
 #include <signal.h> //For floating point exceptions.
->>>>>>> af97ab52
 #if defined(__linux__) || (defined(__APPLE__) && defined(__MACH__))
     #include <sys/resource.h> //For setpriority.
 #endif
