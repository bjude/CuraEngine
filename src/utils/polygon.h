--- conflicted
+++ resolved
@@ -439,17 +439,12 @@
      */
     void remove(unsigned int index)
     {
-<<<<<<< HEAD
-        POLY_ASSERT(index < size());
+        POLY_ASSERT(index < size() && index >= 0);
         if (index < paths.size() - 1)
         {
             paths[index] = std::move(paths.back());
         }
         paths.resize(paths.size() - 1);
-=======
-        POLY_ASSERT(index < size() && index >= 0);
-        paths.erase(paths.begin() + index);
->>>>>>> bf618148
     }
     /*!
      * Remove a range of polygons
