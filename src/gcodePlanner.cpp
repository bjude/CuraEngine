--- conflicted
+++ resolved
@@ -115,12 +115,8 @@
     if (comb != nullptr && lastPosition != Point(0,0))
     {
         CombPaths combPaths;
-<<<<<<< HEAD
-        if (comb->calc(lastPosition, p, combPaths, was_combing, is_going_to_comb, last_retraction_config->retraction_min_travel_distance))
-=======
-        combed = comb->calc(lastPosition, p, combPaths, was_combing, is_going_to_comb);
+        combed = comb->calc(lastPosition, p, combPaths, was_combing, is_going_to_comb, last_retraction_config->retraction_min_travel_distance);
         if (combed)
->>>>>>> 3a8a5844
         {
             bool retract = combPaths.size() > 1;
             { // check whether we want to retract
@@ -172,12 +168,12 @@
             path->retract = true;
         }
     }
+    }
     
     if(comb == nullptr) {
         // no combing? always retract!
         path = getLatestPathWithConfig(&travelConfig);
         path->retract = true;
-    }
     
     addTravel_simple(p, path);
 }
