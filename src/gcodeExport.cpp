--- conflicted
+++ resolved
@@ -46,13 +46,6 @@
 
     extruder_count = meshgroup->getSettingAsCount("machine_extruder_count");
 
-<<<<<<< HEAD
-    for (unsigned int extruder_nr = 0; extruder_nr < extruder_count; extruder_nr++)
-    {
-        const ExtruderTrain* train = settings->getExtruderTrain(extruder_nr);
-        extruder_attr[extruder_nr].is_used |= settings->getExtruderTrain(extruder_nr)->getIsUsed();
-
-=======
     for (const Mesh& mesh : meshgroup->meshes)
     {
         extruder_attr[mesh.getSettingAsIndex("extruder_nr")].is_used = true;
@@ -76,7 +69,6 @@
                 extruder_attr[extruder_nr].is_used = true;
             }
         }
->>>>>>> 7ba5b5c0
         setFilamentDiameter(extruder_nr, train->getSettingInMicrons("material_diameter")); 
 
         extruder_attr[extruder_nr].prime_pos = Point3(train->getSettingInMicrons("extruder_prime_pos_x"), train->getSettingInMicrons("extruder_prime_pos_y"), train->getSettingInMicrons("extruder_prime_pos_z"));
