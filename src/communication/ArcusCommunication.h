--- conflicted
+++ resolved
@@ -5,13 +5,9 @@
 #define ARCUSCOMMUNICATION_H
 #ifdef ARCUS
 
-<<<<<<< HEAD
-#include <gtest/gtest_prod.h>
-=======
 #ifdef BUILD_TESTS
     #include <gtest/gtest_prod.h>
 #endif
->>>>>>> d8310583
 #include <memory> //For unique_ptr and shared_ptr.
 
 #include "Communication.h" //The class we're implementing.
@@ -31,10 +27,7 @@
  */
 class ArcusCommunication : public Communication
 {
-<<<<<<< HEAD
-=======
 #ifdef BUILD_TESTS
->>>>>>> d8310583
     friend class ArcusCommunicationTest;
     FRIEND_TEST(ArcusCommunicationTest, FlushGCodeTest);
     FRIEND_TEST(ArcusCommunicationTest, HasSlice);
