//Copyright (c) 2018 Ultimaker B.V.
//CuraEngine is released under the terms of the AGPLv3 or higher.

#include <algorithm>
#include <map> // multimap (ordered map allowing duplicate keys)
#include <fstream> // ifstream.good()

#ifdef _OPENMP
    #include <omp.h>
#endif // _OPENMP

#include "Application.h"
#include "ConicalOverhang.h"
#include "FffPolygonGenerator.h"
#include "infill.h"
#include "layerPart.h"
#include "MeshGroup.h"
#include "Mold.h"
#include "multiVolumes.h"
#include "PrintFeature.h"
#include "raft.h"
#include "skin.h"
#include "SkirtBrim.h"
#include "slicer.h"
#include "support.h"
#include "TopSurface.h"
#include "TreeSupport.h"
#include "WallsComputation.h"
#include "infill/DensityProvider.h"
#include "infill/ImageBasedDensityProvider.h"
#include "infill/SpaghettiInfill.h"
#include "infill/UniformDensityProvider.h"
#include "progress/Progress.h"
#include "progress/ProgressEstimator.h"
#include "progress/ProgressEstimatorLinear.h"
#include "progress/ProgressStageEstimator.h"
#include "settings/AdaptiveLayerHeights.h"
#include "settings/types/AngleRadians.h"
#include "settings/types/LayerIndex.h"
#include "utils/algorithm.h"
#include "utils/gettime.h"
#include "utils/logoutput.h"
#include "utils/math.h"


namespace cura
{


bool FffPolygonGenerator::generateAreas(SliceDataStorage& storage, MeshGroup* meshgroup, TimeKeeper& timeKeeper)
{
    if (!sliceModel(meshgroup, timeKeeper, storage))
    {
        return false;
    }

    slices2polygons(storage, timeKeeper);

    return true;
}

size_t FffPolygonGenerator::getDraftShieldLayerCount(const size_t total_layers) const
{
    const Settings& mesh_group_settings = Application::getInstance().current_slice->scene.current_mesh_group->settings;
    if (!mesh_group_settings.get<bool>("draft_shield_enabled"))
    {
        return 0;
    }
    switch (mesh_group_settings.get<DraftShieldHeightLimitation>("draft_shield_height_limitation"))
    {
        case DraftShieldHeightLimitation::FULL:
            return total_layers;
        case DraftShieldHeightLimitation::LIMITED:
            return std::max((coord_t)0, (mesh_group_settings.get<coord_t>("draft_shield_height") - mesh_group_settings.get<coord_t>("layer_height_0")) / mesh_group_settings.get<coord_t>("layer_height") + 1);
        default:
            logWarning("A draft shield height limitation option was added without implementing the new option in getDraftShieldLayerCount.");
            return total_layers;
    }
}

bool FffPolygonGenerator::sliceModel(MeshGroup* meshgroup, TimeKeeper& timeKeeper, SliceDataStorage& storage) /// slices the model
{
    Progress::messageProgressStage(Progress::Stage::SLICING, &timeKeeper);

    storage.model_min = meshgroup->min();
    storage.model_max = meshgroup->max();
    storage.model_size = storage.model_max - storage.model_min;

    log("Slicing model...\n");

    const Settings& mesh_group_settings = Application::getInstance().current_slice->scene.current_mesh_group->settings;

    // regular layers
    size_t slice_layer_count = 0;

    // Initial layer height of 0 is not allowed. Negative layer height is nonsense.
    coord_t initial_layer_thickness = mesh_group_settings.get<coord_t>("layer_height_0");
    if (initial_layer_thickness <= 0)
    {
        logError("Initial layer height %i is disallowed.\n", initial_layer_thickness);
        return false;
    }

    // Layer height of 0 is not allowed. Negative layer height is nonsense.
    const coord_t layer_thickness = mesh_group_settings.get<coord_t>("layer_height");
    if(layer_thickness <= 0)
    {
        logError("Layer height %i is disallowed.\n", layer_thickness);
        return false;
    }

    // variable layers
    AdaptiveLayerHeights* adaptive_layer_heights = nullptr;
    const bool use_variable_layer_heights = mesh_group_settings.get<bool>("adaptive_layer_height_enabled");

    if (use_variable_layer_heights)
    {
        // Calculate adaptive layer heights
        coord_t variable_layer_height_max_variation = mesh_group_settings.get<coord_t>("adaptive_layer_height_variation");
        coord_t variable_layer_height_variation_step = mesh_group_settings.get<coord_t>("adaptive_layer_height_variation_step");
        AngleDegrees adaptive_threshold = mesh_group_settings.get<AngleDegrees>("adaptive_layer_height_threshold");
        adaptive_layer_heights = new AdaptiveLayerHeights(variable_layer_height_max_variation,
                                                          variable_layer_height_variation_step, adaptive_threshold);

        // Get the amount of layers
        slice_layer_count = adaptive_layer_heights->getLayerCount();
    }
    else
    {
        slice_layer_count = (storage.model_max.z - initial_layer_thickness) / layer_thickness + 2;
    }

    // Model is shallower than layer_height_0, so not even the first layer is sliced. Return an empty model then.
    if (slice_layer_count <= 0)
    {
        return true; // This is NOT an error state!
    }

    std::vector<Slicer*> slicerList;
    for(unsigned int mesh_idx = 0; mesh_idx < meshgroup->meshes.size(); mesh_idx++)
    {
        // Check if adaptive layers is populated to prevent accessing a method on NULL
        std::vector<AdaptiveLayer>* adaptive_layer_height_values = {};
        if (adaptive_layer_heights != nullptr) {
            adaptive_layer_height_values = adaptive_layer_heights->getLayers();
        }

        Mesh& mesh = meshgroup->meshes[mesh_idx];
        Slicer* slicer = new Slicer(&mesh, layer_thickness, slice_layer_count, use_variable_layer_heights, adaptive_layer_height_values);

        slicerList.push_back(slicer);

        /*
        for(SlicerLayer& layer : slicer->layers)
        {
            //Reporting the outline here slows down the engine quite a bit, so only do so when debugging.
            sendPolygons("outline", layer_nr, layer.z, layer.polygonList);
            sendPolygons("openoutline", layer_nr, layer.openPolygonList);
        }
        */

        Progress::messageProgress(Progress::Stage::SLICING, mesh_idx + 1, meshgroup->meshes.size());
    }

    // Clear the mesh face and vertex data, it is no longer needed after this point, and it saves a lot of memory.
    meshgroup->clear();

    Mold::process(slicerList);

    Scene& scene = Application::getInstance().current_slice->scene;
    for (unsigned int mesh_idx = 0; mesh_idx < slicerList.size(); mesh_idx++)
    {
        Mesh& mesh = scene.current_mesh_group->meshes[mesh_idx];
        if (mesh.settings.get<bool>("conical_overhang_enabled") && !mesh.settings.get<bool>("anti_overhang_mesh"))
        {
            ConicalOverhang::apply(slicerList[mesh_idx], mesh);
        }
    }

    MultiVolumes::carveCuttingMeshes(slicerList, scene.current_mesh_group->meshes);

    Progress::messageProgressStage(Progress::Stage::PARTS, &timeKeeper);

    if (scene.current_mesh_group->settings.get<bool>("carve_multiple_volumes"))
    {
        carveMultipleVolumes(slicerList);
    }

    generateMultipleVolumesOverlap(slicerList);

    storage.print_layer_count = 0;
    for (unsigned int meshIdx = 0; meshIdx < slicerList.size(); meshIdx++)
    {
        Mesh& mesh = scene.current_mesh_group->meshes[meshIdx];
        Slicer* slicer = slicerList[meshIdx];
        if (!mesh.settings.get<bool>("anti_overhang_mesh") && !mesh.settings.get<bool>("infill_mesh") && !mesh.settings.get<bool>("cutting_mesh"))
        {
            storage.print_layer_count = std::max(storage.print_layer_count, slicer->layers.size());
        }
    }
    storage.support.supportLayers.resize(storage.print_layer_count);

    storage.meshes.reserve(slicerList.size()); // causes there to be no resize in meshes so that the pointers in sliceMeshStorage._config to retraction_config don't get invalidated.
    for (unsigned int meshIdx = 0; meshIdx < slicerList.size(); meshIdx++)
    {
        Slicer* slicer = slicerList[meshIdx];
        Mesh& mesh = scene.current_mesh_group->meshes[meshIdx];

        // always make a new SliceMeshStorage, so that they have the same ordering / indexing as meshgroup.meshes
        storage.meshes.emplace_back(&meshgroup->meshes[meshIdx], slicer->layers.size()); // new mesh in storage had settings from the Mesh
        SliceMeshStorage& meshStorage = storage.meshes.back();

        // only create layer parts for normal meshes
        const bool is_support_modifier = AreaSupport::handleSupportModifierMesh(storage, mesh.settings, slicer);
        if (!is_support_modifier)
        {
            createLayerParts(meshStorage, slicer);
        }

        // check one if raft offset is needed
        const bool has_raft = mesh_group_settings.get<EPlatformAdhesion>("adhesion_type") == EPlatformAdhesion::RAFT;

        // calculate the height at which each layer is actually printed (printZ)
        for (unsigned int layer_nr = 0; layer_nr < meshStorage.layers.size(); layer_nr++)
        {
            SliceLayer& layer = meshStorage.layers[layer_nr];

            if (use_variable_layer_heights)
            {
                meshStorage.layers[layer_nr].printZ = adaptive_layer_heights->getLayers()->at(layer_nr).z_position;
                meshStorage.layers[layer_nr].thickness = adaptive_layer_heights->getLayers()->at(layer_nr).layer_height;
            }
            else
            {
                meshStorage.layers[layer_nr].printZ = initial_layer_thickness + (layer_nr * layer_thickness);

                if (layer_nr == 0)
                {
                    meshStorage.layers[layer_nr].thickness = initial_layer_thickness;
                }
                else
                {
                    meshStorage.layers[layer_nr].thickness = layer_thickness;
                }
            }

            // add the raft offset to each layer
            if (has_raft)
            {
                const ExtruderTrain& train = mesh_group_settings.get<ExtruderTrain&>("adhesion_extruder_nr");
                layer.printZ +=
                    Raft::getTotalThickness()
                    + train.settings.get<coord_t>("raft_airgap")
                    - train.settings.get<coord_t>("layer_0_z_overlap"); // shift all layers (except 0) down

                if (layer_nr == 0)
                {
                    layer.printZ += train.settings.get<coord_t>("layer_0_z_overlap"); // undo shifting down of first layer
                }
            }
        }

        delete slicerList[meshIdx];

        Progress::messageProgress(Progress::Stage::PARTS, meshIdx + 1, slicerList.size());
    }
    return true;
}

void FffPolygonGenerator::slices2polygons(SliceDataStorage& storage, TimeKeeper& time_keeper)
{
    // compute layer count and remove first empty layers
    // there is no separate progress stage for removeEmptyFisrtLayer (TODO)
    unsigned int slice_layer_count = 0;
    for (SliceMeshStorage& mesh : storage.meshes)
    {
        if (!mesh.settings.get<bool>("infill_mesh") && !mesh.settings.get<bool>("anti_overhang_mesh"))
        {
            slice_layer_count = std::max<unsigned int>(slice_layer_count, mesh.layers.size());
        }
    }

    // handle meshes
    std::vector<double> mesh_timings;
    for (unsigned int mesh_idx = 0; mesh_idx < storage.meshes.size(); mesh_idx++)
    {
        mesh_timings.push_back(1.0); // TODO: have a more accurate estimate of the relative time it takes per mesh, based on the height and number of polygons
    }
    ProgressStageEstimator inset_skin_progress_estimate(mesh_timings);

    Progress::messageProgressStage(Progress::Stage::INSET_SKIN, &time_keeper);
    std::vector<size_t> mesh_order;
    { // compute mesh order
        std::multimap<int, size_t> order_to_mesh_indices;
        for (size_t mesh_idx = 0; mesh_idx < storage.meshes.size(); mesh_idx++)
        {
            order_to_mesh_indices.emplace(storage.meshes[mesh_idx].settings.get<size_t>("infill_mesh_order"), mesh_idx);
        }
        for (std::pair<const int, size_t>& order_and_mesh_idx : order_to_mesh_indices)
        {
            mesh_order.push_back(order_and_mesh_idx.second);
        }
    }
    for (size_t mesh_order_idx = 0; mesh_order_idx < mesh_order.size(); ++mesh_order_idx)
    {
        processBasicWallsSkinInfill(storage, mesh_order_idx, mesh_order, inset_skin_progress_estimate);
        Progress::messageProgress(Progress::Stage::INSET_SKIN, mesh_order_idx + 1, storage.meshes.size());
    }

    const Settings& mesh_group_settings = Application::getInstance().current_slice->scene.current_mesh_group->settings;
    if (isEmptyLayer(storage, 0) && !isEmptyLayer(storage, 1))
    {
        // the first layer is empty, the second is not empty, so remove the empty first layer as support isn't going to be generated under it.
        // Do this irrespective of the value of remove_empty_first_layers as that setting is hidden when support is enabled and so cannot be relied upon

        removeEmptyFirstLayers(storage, storage.print_layer_count); // changes storage.print_layer_count!
    }

    log("Layer count: %i\n", storage.print_layer_count);

    //layerparts2HTML(storage, "output/output.html");

    Progress::messageProgressStage(Progress::Stage::SUPPORT, &time_keeper);

    AreaSupport::generateOverhangAreas(storage);
    AreaSupport::generateSupportAreas(storage);
    TreeSupport tree_support_generator(storage);
    tree_support_generator.generateSupportAreas(storage);

    // we need to remove empty layers after we have processed the insets
    // processInsets might throw away parts if they have no wall at all (cause it doesn't fit)
    // brim depends on the first layer not being empty
    // only remove empty layers if we haven't generate support, because then support was added underneath the model.
    //   for some materials it's better to print on support than on the build plate.
    if (mesh_group_settings.get<bool>("remove_empty_first_layers"))
    {
        removeEmptyFirstLayers(storage, storage.print_layer_count); // changes storage.print_layer_count!
    }
    if (storage.print_layer_count == 0)
    {
        log("Stopping process because there are no non-empty layers.\n");
        return;
    }

    computePrintHeightStatistics(storage);

    // handle helpers
    storage.primeTower.generateGroundpoly();
    storage.primeTower.generatePaths(storage);
    storage.primeTower.subtractFromSupport(storage);

    logDebug("Processing ooze shield\n");
    processOozeShield(storage);

    logDebug("Processing draft shield\n");
    processDraftShield(storage);

    // This catches a special case in which the models are in the air, and then
    // the adhesion mustn't be calculated.
    if (!isEmptyLayer(storage, 0) || storage.primeTower.enabled)
    {
        log("Processing platform adhesion\n");
        processPlatformAdhesion(storage);
    }

    logDebug("Processing gaps\n");
    processOutlineGaps(storage);
    processPerimeterGaps(storage);

    logDebug("Meshes post-processing\n");
    // meshes post processing
    for (SliceMeshStorage& mesh : storage.meshes)
    {
        processDerivedWallsSkinInfill(mesh);
    }

    logDebug("Processing gradual support\n");
    // generate gradual support
    AreaSupport::generateSupportInfillFeatures(storage);
}

void FffPolygonGenerator::processBasicWallsSkinInfill(SliceDataStorage& storage, const size_t mesh_order_idx, const std::vector<size_t>& mesh_order, ProgressStageEstimator& inset_skin_progress_estimate)
{
    size_t mesh_idx = mesh_order[mesh_order_idx];
    SliceMeshStorage& mesh = storage.meshes[mesh_idx];
    size_t mesh_layer_count = mesh.layers.size();
    if (mesh.settings.get<bool>("infill_mesh"))
    {
        processInfillMesh(storage, mesh_order_idx, mesh_order);
    }

    // TODO: make progress more accurate!!
    // note: estimated time for     insets : skins = 22.953 : 48.858
    std::vector<double> walls_vs_skin_timing({22.953, 48.858});
    ProgressStageEstimator* mesh_inset_skin_progress_estimator = new ProgressStageEstimator(walls_vs_skin_timing);

    inset_skin_progress_estimate.nextStage(mesh_inset_skin_progress_estimator); // the stage of this function call

    ProgressEstimatorLinear* inset_estimator = new ProgressEstimatorLinear(mesh_layer_count);
    mesh_inset_skin_progress_estimator->nextStage(inset_estimator);


    // walls
    size_t processed_layer_count = 0;
#pragma omp parallel for default(none) shared(mesh_layer_count, storage, mesh, inset_skin_progress_estimate, processed_layer_count) schedule(dynamic)
    // Use a signed type for the loop counter so MSVC compiles
    for (int layer_number = 0; layer_number < mesh.layers.size(); layer_number++)
    {
        logDebug("Processing insets for layer %i of %i\n", layer_number, mesh_layer_count);
        processInsets(mesh, layer_number);
#ifdef _OPENMP
        if (omp_get_thread_num() == 0)
#endif
        { // progress estimation is done only in one thread so that no two threads message progress at the same time
            int _processed_layer_count;
#if _OPENMP < 201107
#pragma omp critical
#else
#pragma omp atomic read
#endif
                _processed_layer_count = processed_layer_count;
            double progress = inset_skin_progress_estimate.progress(_processed_layer_count);
            Progress::messageProgress(Progress::Stage::INSET_SKIN, progress * 100, 100);
        }
#pragma omp atomic
        processed_layer_count++;
    }

    ProgressEstimatorLinear* skin_estimator = new ProgressEstimatorLinear(mesh_layer_count);
    mesh_inset_skin_progress_estimator->nextStage(skin_estimator);

    bool process_infill = mesh.settings.get<coord_t>("infill_line_distance") > 0;
    if (!process_infill)
    { // do process infill anyway if it's modified by modifier meshes
        const Scene& scene = Application::getInstance().current_slice->scene;
        for (size_t other_mesh_order_idx = mesh_order_idx + 1; other_mesh_order_idx < mesh_order.size(); ++other_mesh_order_idx)
        {
            const size_t other_mesh_idx = mesh_order[other_mesh_order_idx];
            SliceMeshStorage& other_mesh = storage.meshes[other_mesh_idx];
            if (other_mesh.settings.get<bool>("infill_mesh"))
            {
                AABB3D aabb = scene.current_mesh_group->meshes[mesh_idx].getAABB();
                AABB3D other_aabb = scene.current_mesh_group->meshes[other_mesh_idx].getAABB();
                if (aabb.hit(other_aabb))
                {
                    process_infill = true;
                }
            }
        }
    }
    // skin & infill

    const Settings& mesh_group_settings = Application::getInstance().current_slice->scene.current_mesh_group->settings;
    size_t mesh_max_bottom_layer_count = 0;
    if (mesh_group_settings.get<bool>("magic_spiralize"))
    {
        mesh_max_bottom_layer_count = std::max(mesh_max_bottom_layer_count, mesh.settings.get<size_t>("bottom_layers"));
    }

    processed_layer_count = 0;
#pragma omp parallel default(none) shared(mesh_layer_count, mesh, mesh_max_bottom_layer_count, process_infill, inset_skin_progress_estimate, processed_layer_count, mesh_group_settings)
    {

#pragma omp for schedule(dynamic)
<<<<<<< HEAD
    // Use a signed type for the loop counter so MSVC compiles
        for (int layer_number = 0; layer_number < mesh.layers.size(); layer_number++)
=======
        for (size_t layer_number = 0; layer_number < mesh.layers.size(); layer_number++)
>>>>>>> af97ab52
        {
            logDebug("Processing skins and infill layer %i of %i\n", layer_number, mesh_layer_count);
            if (!mesh_group_settings.get<bool>("magic_spiralize") || layer_number < mesh_max_bottom_layer_count)    //Only generate up/downskin and infill for the first X layers when spiralize is choosen.
            {
                processSkinsAndInfill(mesh, layer_number, process_infill);
            }
#ifdef _OPENMP
            if (omp_get_thread_num() == 0)
#endif
            { // progress estimation is done only in one thread so that no two threads message progress at the same time
                int _processed_layer_count;
#if _OPENMP < 201107
#pragma omp critical
#else
#pragma omp atomic read
#endif
                    _processed_layer_count = processed_layer_count;
                double progress = inset_skin_progress_estimate.progress(_processed_layer_count);
                Progress::messageProgress(Progress::Stage::INSET_SKIN, progress * 100, 100);
            }
#pragma omp atomic
                processed_layer_count++;
        }
    }
}

void FffPolygonGenerator::processOutlineGaps(SliceDataStorage& storage)
{
    for (SliceMeshStorage& mesh : storage.meshes)
    {
        constexpr int perimeter_gaps_extra_offset = 15; // extra offset so that the perimeter gaps aren't created everywhere due to rounding errors
        const coord_t wall_0_inset = mesh.settings.get<coord_t>("wall_0_inset");
        if (!mesh.settings.get<bool>("fill_outline_gaps") || mesh.settings.get<size_t>("wall_line_count") <= 0)
        {
            continue;
        }
        for (unsigned int layer_nr = 0; layer_nr < mesh.layers.size(); layer_nr++)
        {
            SliceLayer& layer = mesh.layers[layer_nr];
            coord_t wall_line_width_0 = mesh.settings.get<coord_t>("wall_line_width_0");
            if (layer_nr == 0)
            {
                const ExtruderTrain& train = mesh.settings.get<ExtruderTrain&>("wall_0_extruder_nr");
                Ratio initial_layer_line_width_factor = train.settings.get<Ratio>("initial_layer_line_width_factor");
                wall_line_width_0 *= initial_layer_line_width_factor;
            }
            for (SliceLayerPart& part : layer.parts)
            {
                // handle outline gaps
                if (mesh.settings.get<bool>("fill_outline_gaps"))
                {
                    const Polygons& outer = part.outline;
                    Polygons inner;
                    if (part.insets.size() > 0)
                    {
                        inner.add(part.insets[0].offset(wall_line_width_0 / 2 + perimeter_gaps_extra_offset + wall_0_inset));
                    }
                    Polygons outline_gaps = outer.difference(inner);
                    outline_gaps.removeSmallAreas(2 * INT2MM(wall_line_width_0) * INT2MM(wall_line_width_0)); // remove small outline gaps to reduce blobs on outside of model
                    part.outline_gaps.add(outline_gaps);
                }
            }
        }
    }
}

void FffPolygonGenerator::processPerimeterGaps(SliceDataStorage& storage)
{
    const Settings& mesh_group_settings = Application::getInstance().current_slice->scene.current_mesh_group->settings;
    for (SliceMeshStorage& mesh : storage.meshes)
    {
        constexpr int perimeter_gaps_extra_offset = 15; // extra offset so that the perimeter gaps aren't created everywhere due to rounding errors
        const bool fill_perimeter_gaps = mesh.settings.get<FillPerimeterGapMode>("fill_perimeter_gaps") != FillPerimeterGapMode::NOWHERE
            && !mesh_group_settings.get<bool>("magic_spiralize");
        bool filter_out_tiny_gaps = mesh.settings.get<bool>("filter_out_tiny_gaps");

        if (!fill_perimeter_gaps)
        {
            continue;
        }
        for (LayerIndex layer_nr = 0; layer_nr < static_cast<LayerIndex>(mesh.layers.size()); layer_nr++)
        {
            const ExtruderTrain& train_wall_x = mesh.settings.get<ExtruderTrain&>("wall_x_extruder_nr");
            bool fill_gaps_between_inner_wall_and_skin_or_infill =
                mesh.settings.get<coord_t>("infill_line_distance") > 0
                && mesh.settings.get<coord_t>("infill_overlap_mm") >= 0
                && !(mesh.settings.get<EFillMethod>("infill_pattern") == EFillMethod::CONCENTRIC
                    && (mesh.settings.get<bool>("alternate_extra_perimeter") || (layer_nr == 0 && train_wall_x.settings.get<Ratio>("initial_layer_line_width_factor") > 1.0))
                );
            SliceLayer& layer = mesh.layers[layer_nr];
            coord_t wall_line_width_0 = mesh.settings.get<coord_t>("wall_line_width_0");
            coord_t wall_line_width_x = mesh.settings.get<coord_t>("wall_line_width_x");
            coord_t skin_line_width = mesh.settings.get<coord_t>("skin_line_width");
            if (layer_nr == 0)
            {
                const ExtruderTrain& train_wall_0 = mesh.settings.get<ExtruderTrain&>("wall_0_extruder_nr");
                wall_line_width_0 *= train_wall_0.settings.get<Ratio>("initial_layer_line_width_factor");
                const ExtruderTrain& train_wall_x = mesh.settings.get<ExtruderTrain&>("wall_x_extruder_nr");
                wall_line_width_x *= train_wall_x.settings.get<Ratio>("initial_layer_line_width_factor");
                const ExtruderTrain& train_skin = mesh.settings.get<ExtruderTrain&>("top_bottom_extruder_nr");
                skin_line_width *= train_skin.settings.get<Ratio>("initial_layer_line_width_factor");
            }
            for (SliceLayerPart& part : layer.parts)
            {
                 // handle perimeter gaps of normal insets
                int line_width = wall_line_width_0;
                for (unsigned int inset_idx = 0; static_cast<int>(inset_idx) < static_cast<int>(part.insets.size()) - 1; inset_idx++)
                {
                    const Polygons outer = part.insets[inset_idx].offset(-1 * line_width / 2 - perimeter_gaps_extra_offset);
                    line_width = wall_line_width_x;

                    Polygons inner = part.insets[inset_idx + 1].offset(line_width / 2);
                    part.perimeter_gaps.add(outer.difference(inner));
                }

                if (filter_out_tiny_gaps) {
                    part.perimeter_gaps.removeSmallAreas(2 * INT2MM(wall_line_width_0) * INT2MM(wall_line_width_0)); // remove small outline gaps to reduce blobs on outside of model
                }

                // gap between inner wall and skin/infill
                if (fill_gaps_between_inner_wall_and_skin_or_infill && part.insets.size() > 0)
                {
                    const Polygons outer = part.insets.back().offset(-1 * line_width / 2 - perimeter_gaps_extra_offset);

                    Polygons inner = part.infill_area;
                    for (const SkinPart& skin_part : part.skin_parts)
                    {
                        inner.add(skin_part.outline);
                    }
                    inner = inner.unionPolygons();
                    part.perimeter_gaps.add(outer.difference(inner));
                }

                // add perimeter gaps for skin insets
                for (SkinPart& skin_part : part.skin_parts)
                {
                    if (skin_part.insets.size() > 0)
                    {
                        // add perimeter gaps between the outer skin inset and the innermost wall
                        const Polygons outer = skin_part.outline;
                        const Polygons inner = skin_part.insets[0].offset(skin_line_width / 2 + perimeter_gaps_extra_offset);
                        skin_part.perimeter_gaps.add(outer.difference(inner));

                        for (unsigned int inset_idx = 1; inset_idx < skin_part.insets.size(); inset_idx++)
                        { // add perimeter gaps between consecutive skin walls
                            const Polygons outer = skin_part.insets[inset_idx - 1].offset(-1 * skin_line_width / 2 - perimeter_gaps_extra_offset);
                            const Polygons inner = skin_part.insets[inset_idx].offset(skin_line_width / 2);
                            skin_part.perimeter_gaps.add(outer.difference(inner));
                        }

                        if (filter_out_tiny_gaps) {
                            skin_part.perimeter_gaps.removeSmallAreas(2 * INT2MM(skin_line_width) * INT2MM(skin_line_width)); // remove small outline gaps to reduce blobs on outside of model
                        }
                    }
                }
            }
        }
    }
}

void FffPolygonGenerator::processInfillMesh(SliceDataStorage& storage, const size_t mesh_order_idx, const std::vector<size_t>& mesh_order)
{
    size_t mesh_idx = mesh_order[mesh_order_idx];
    SliceMeshStorage& mesh = storage.meshes[mesh_idx];
    mesh.layer_nr_max_filled_layer = -1;
    for (LayerIndex layer_idx = 0; layer_idx < static_cast<LayerIndex>(mesh.layers.size()); layer_idx++)
    {
        SliceLayer& layer = mesh.layers[layer_idx];
        std::vector<PolygonsPart> new_parts;

        for (const size_t other_mesh_idx : mesh_order)
        { // limit the infill mesh's outline to within the infill of all meshes with lower order
            if (other_mesh_idx == mesh_idx)
            {
                break; // all previous meshes have been processed
            }
            SliceMeshStorage& other_mesh = storage.meshes[other_mesh_idx];
            if (layer_idx >= static_cast<LayerIndex>(other_mesh.layers.size()))
            { // there can be no interaction between the infill mesh and this other non-infill mesh
                continue;
            }

            SliceLayer& other_layer = other_mesh.layers[layer_idx];

            for (SliceLayerPart& part : layer.parts)
            {
                for (SliceLayerPart& other_part : other_layer.parts)
                { // limit the outline of each part of this infill mesh to the infill of parts of the other mesh with lower infill mesh order
                    if (!part.boundaryBox.hit(other_part.boundaryBox))
                    { // early out
                        continue;
                    }
                    Polygons new_outline = part.outline.intersection(other_part.getOwnInfillArea());
                    if (new_outline.size() == 1)
                    { // we don't have to call splitIntoParts, because a single polygon can only be a single part
                        PolygonsPart outline_part_here;
                        outline_part_here.add(new_outline[0]);
                        new_parts.push_back(outline_part_here);
                    }
                    else if (new_outline.size() > 1)
                    { // we don't know whether it's a multitude of parts because of newly introduced holes, or because the polygon has been split up
                        std::vector<PolygonsPart> new_parts_here = new_outline.splitIntoParts();
                        for (PolygonsPart& new_part_here : new_parts_here)
                        {
                            new_parts.push_back(new_part_here);
                        }
                    }
                    // change the infill area of the non-infill mesh which is to be filled with e.g. lines
                    other_part.infill_area_own = other_part.getOwnInfillArea().difference(part.outline);
                    // note: don't change the part.infill_area, because we change the structure of that area, while the basic area in which infill is printed remains the same
                    //       the infill area remains the same for combing
                }
            }
        }

        layer.parts.clear();
        for (PolygonsPart& part : new_parts)
        {
            layer.parts.emplace_back();
            layer.parts.back().outline = part;
            layer.parts.back().boundaryBox.calculate(part);
        }

        if (layer.parts.size() > 0 || (mesh.settings.get<ESurfaceMode>("magic_mesh_surface_mode") != ESurfaceMode::NORMAL && layer.openPolyLines.size() > 0) )
        {
            mesh.layer_nr_max_filled_layer = layer_idx; // last set by the highest non-empty layer
        }
    }

}

void FffPolygonGenerator::processDerivedWallsSkinInfill(SliceMeshStorage& mesh)
{
    // generate spaghetti infill filling areas and volumes
    if (mesh.settings.get<bool>("spaghetti_infill_enabled"))
    {
        SpaghettiInfill::generateSpaghettiInfill(mesh);
    }
    else
    {
        if (mesh.settings.get<bool>("infill_support_enabled"))
        {// create gradual infill areas
            SkinInfillAreaComputation::generateInfillSupport(mesh);
        }

        // create gradual infill areas
        SkinInfillAreaComputation::generateGradualInfill(mesh);

        //SubDivCube Pre-compute Octree
        if (mesh.settings.get<coord_t>("infill_line_distance") > 0
            && mesh.settings.get<EFillMethod>("infill_pattern") == EFillMethod::CUBICSUBDIV)
        {
            SubDivCube::precomputeOctree(mesh);
        }

        // Pre-compute Cross Fractal
        if (mesh.settings.get<coord_t>("infill_line_distance") > 0
            && (mesh.settings.get<EFillMethod>("infill_pattern") == EFillMethod::CROSS
                || mesh.settings.get<EFillMethod>("infill_pattern") == EFillMethod::CROSS_3D)
        )
        {
            const std::string cross_subdisivion_spec_image_file = mesh.settings.get<std::string>("cross_infill_density_image");
            std::ifstream cross_fs(cross_subdisivion_spec_image_file.c_str());
            if (cross_subdisivion_spec_image_file != "" && cross_fs.good())
            {
                mesh.cross_fill_provider = new SierpinskiFillProvider(mesh.bounding_box, mesh.settings.get<coord_t>("infill_line_distance"), mesh.settings.get<coord_t>("infill_line_width"), cross_subdisivion_spec_image_file);
            }
            else
            {
                if (cross_subdisivion_spec_image_file != "" && cross_subdisivion_spec_image_file != " ")
                {
                    logError("Cannot find density image \'%s\'.", cross_subdisivion_spec_image_file.c_str());
                }
                mesh.cross_fill_provider = new SierpinskiFillProvider(mesh.bounding_box, mesh.settings.get<coord_t>("infill_line_distance"), mesh.settings.get<coord_t>("infill_line_width"));
            }
        }

        // combine infill
        SkinInfillAreaComputation::combineInfillLayers(mesh);
    }

    // fuzzy skin
    if (mesh.settings.get<bool>("magic_fuzzy_skin_enabled"))
    {
        processFuzzyWalls(mesh);
    }
}

/*
 * This function is executed in a parallel region based on layer_nr.
 * When modifying make sure any changes does not introduce data races.
 *
 * processInsets only reads and writes data for the current layer
 */
void FffPolygonGenerator::processInsets(SliceMeshStorage& mesh, size_t layer_nr)
{
    SliceLayer* layer = &mesh.layers[layer_nr];
    if (mesh.settings.get<ESurfaceMode>("magic_mesh_surface_mode") != ESurfaceMode::SURFACE)
    {
        WallsComputation walls_computation(mesh.settings, layer_nr);
        walls_computation.generateInsets(layer);
    }
    else
    {
        for (SliceLayerPart& part : layer->parts)
        {
            part.insets.push_back(part.outline); // Fake an inset
            part.print_outline = part.outline;
        }
    }
}

bool FffPolygonGenerator::isEmptyLayer(SliceDataStorage& storage, const unsigned int layer_idx)
{
    if (storage.support.generated && layer_idx < storage.support.supportLayers.size())
    {
        SupportLayer& support_layer = storage.support.supportLayers[layer_idx];
        if (!support_layer.support_infill_parts.empty() || !support_layer.support_bottom.empty() || !support_layer.support_roof.empty())
        {
            return false;
        }
    }
    for (SliceMeshStorage& mesh : storage.meshes)
    {
        if (layer_idx >= mesh.layers.size())
        {
            continue;
        }
        SliceLayer& layer = mesh.layers[layer_idx];
        if (mesh.settings.get<ESurfaceMode>("magic_mesh_surface_mode") != ESurfaceMode::NORMAL && layer.openPolyLines.size() > 0)
        {
            return false;
        }
        for (const SliceLayerPart& part : layer.parts)
        {
            if (part.print_outline.size() > 0)
            {
                return false;
            }
        }
    }
    return true;
}

void FffPolygonGenerator::removeEmptyFirstLayers(SliceDataStorage& storage, size_t& total_layers)
{
    int n_empty_first_layers = 0;
    for (size_t layer_idx = 0; layer_idx < total_layers; layer_idx++)
    {
        if (isEmptyLayer(storage, layer_idx))
        {
            n_empty_first_layers++;
        } else
        {
            break;
        }
    }

    if (n_empty_first_layers > 0)
    {
        log("Removing %d layers because they are empty\n", n_empty_first_layers);
        const coord_t layer_height = Application::getInstance().current_slice->scene.current_mesh_group->settings.get<coord_t>("layer_height");
        for (SliceMeshStorage& mesh : storage.meshes)
        {
            std::vector<SliceLayer>& layers = mesh.layers;
            layers.erase(layers.begin(), layers.begin() + n_empty_first_layers);
            for (SliceLayer& layer : layers)
            {
                layer.printZ -= n_empty_first_layers * layer_height;
            }
            mesh.layer_nr_max_filled_layer -= n_empty_first_layers;
        }
        total_layers -= n_empty_first_layers;
        storage.support.layer_nr_max_filled_layer -= n_empty_first_layers;
        std::vector<SupportLayer>& support_layers = storage.support.supportLayers;
        support_layers.erase(support_layers.begin(), support_layers.begin() + n_empty_first_layers);
    }
}

/*
 * This function is executed in a parallel region based on layer_nr.
 * When modifying make sure any changes does not introduce data races.
 *
 * generateSkins read (depend on) data from mesh.layers[*].parts[*].insets and write mesh.layers[n].parts[*].skin_parts
 * generateInfill read mesh.layers[n].parts[*].{insets,skin_parts,boundingBox} and write mesh.layers[n].parts[*].infill_area
 *
 * processSkinsAndInfill read (depend on) mesh.layers[*].parts[*].{insets,boundingBox}.
 *                       write mesh.layers[n].parts[*].{skin_parts,infill_area}.
 */
void FffPolygonGenerator::processSkinsAndInfill(SliceMeshStorage& mesh, const LayerIndex layer_nr, bool process_infill)
{
    if (mesh.settings.get<ESurfaceMode>("magic_mesh_surface_mode") == ESurfaceMode::SURFACE)
    {
        return;
    }

    SkinInfillAreaComputation skin_infill_area_computation(layer_nr, mesh, process_infill);
    skin_infill_area_computation.generateSkinsAndInfill();

    if (mesh.settings.get<bool>("ironing_enabled") && (!mesh.settings.get<bool>("ironing_only_highest_layer") || mesh.layer_nr_max_filled_layer == layer_nr))
    {
        // Generate the top surface to iron over.
        mesh.layers[layer_nr].top_surface.setAreasFromMeshAndLayerNumber(mesh, layer_nr);
    }
}

void FffPolygonGenerator::computePrintHeightStatistics(SliceDataStorage& storage)
{
    const size_t extruder_count = Application::getInstance().current_slice->scene.extruders.size();

    std::vector<int>& max_print_height_per_extruder = storage.max_print_height_per_extruder;
    assert(max_print_height_per_extruder.size() == 0 && "storage.max_print_height_per_extruder shouldn't have been initialized yet!");
    max_print_height_per_extruder.resize(extruder_count, -1); //Initialize all as -1.
    { // compute max_object_height_per_extruder
        //Height of the meshes themselves.
        for (SliceMeshStorage& mesh : storage.meshes)
        {
            if (mesh.settings.get<bool>("anti_overhang_mesh") || mesh.settings.get<bool>("support_mesh"))
            {
                continue; //Special type of mesh that doesn't get printed.
            }
            for (size_t extruder_nr = 0; extruder_nr < extruder_count; extruder_nr++)
            {
                for (LayerIndex layer_nr = static_cast<LayerIndex>(mesh.layers.size()) - 1; layer_nr > max_print_height_per_extruder[extruder_nr]; layer_nr--)
                {
                    if (mesh.getExtruderIsUsed(extruder_nr, layer_nr))
                    {
                        assert(max_print_height_per_extruder[extruder_nr] <= layer_nr);
                        max_print_height_per_extruder[extruder_nr] = layer_nr;
                    }
                }
            }
        }

        //Height of where the support reaches.
        Scene& scene = Application::getInstance().current_slice->scene;
        const size_t support_infill_extruder_nr = scene.current_mesh_group->settings.get<ExtruderTrain&>("support_infill_extruder_nr").extruder_nr; // TODO: Support extruder should be configurable per object.
        max_print_height_per_extruder[support_infill_extruder_nr] =
            std::max(max_print_height_per_extruder[support_infill_extruder_nr],
                     storage.support.layer_nr_max_filled_layer);
        const size_t support_roof_extruder_nr = scene.current_mesh_group->settings.get<ExtruderTrain&>("support_roof_extruder_nr").extruder_nr; // TODO: Support roof extruder should be configurable per object.
        max_print_height_per_extruder[support_roof_extruder_nr] =
            std::max(max_print_height_per_extruder[support_roof_extruder_nr],
                     storage.support.layer_nr_max_filled_layer);
        const size_t support_bottom_extruder_nr = scene.current_mesh_group->settings.get<ExtruderTrain&>("support_bottom_extruder_nr").extruder_nr; //TODO: Support bottom extruder should be configurable per object.
        max_print_height_per_extruder[support_bottom_extruder_nr] =
            std::max(max_print_height_per_extruder[support_bottom_extruder_nr],
                     storage.support.layer_nr_max_filled_layer);

        //Height of where the platform adhesion reaches.
        if (scene.current_mesh_group->settings.get<EPlatformAdhesion>("adhesion_type") != EPlatformAdhesion::NONE)
        {
            const size_t adhesion_extruder_nr = scene.current_mesh_group->settings.get<ExtruderTrain&>("adhesion_extruder_nr").extruder_nr;
            max_print_height_per_extruder[adhesion_extruder_nr] =
                std::max(0, max_print_height_per_extruder[adhesion_extruder_nr]);
        }
    }

    storage.max_print_height_order = order(max_print_height_per_extruder);
    if (extruder_count >= 2)
    {
        int second_highest_extruder = storage.max_print_height_order[extruder_count - 2];
        storage.max_print_height_second_to_last_extruder = max_print_height_per_extruder[second_highest_extruder];
    }
    else
    {
        storage.max_print_height_second_to_last_extruder = -1;
    }
}


void FffPolygonGenerator::processOozeShield(SliceDataStorage& storage)
{
    const Settings& mesh_group_settings = Application::getInstance().current_slice->scene.current_mesh_group->settings;
    if (!mesh_group_settings.get<bool>("ooze_shield_enabled"))
    {
        return;
    }

    const coord_t ooze_shield_dist = mesh_group_settings.get<coord_t>("ooze_shield_dist");

    for (int layer_nr = 0; layer_nr <= storage.max_print_height_second_to_last_extruder; layer_nr++)
    {
        storage.oozeShield.push_back(storage.getLayerOutlines(layer_nr, true).offset(ooze_shield_dist, ClipperLib::jtRound));
    }

    const AngleDegrees angle = mesh_group_settings.get<AngleDegrees>("ooze_shield_angle");
    if (angle <= 89)
    {
        const coord_t allowed_angle_offset = tan(mesh_group_settings.get<AngleRadians>("ooze_shield_angle")) * mesh_group_settings.get<coord_t>("layer_height"); // Allow for a 60deg angle in the oozeShield.
        for (LayerIndex layer_nr = 1; layer_nr <= storage.max_print_height_second_to_last_extruder; layer_nr++)
        {
            storage.oozeShield[layer_nr] = storage.oozeShield[layer_nr].unionPolygons(storage.oozeShield[layer_nr - 1].offset(-allowed_angle_offset));
        }
        for (LayerIndex layer_nr = storage.max_print_height_second_to_last_extruder; layer_nr > 0; layer_nr--)
        {
            storage.oozeShield[layer_nr - 1] = storage.oozeShield[layer_nr - 1].unionPolygons(storage.oozeShield[layer_nr].offset(-allowed_angle_offset));
        }
    }

    const float largest_printed_area = 1.0; // TODO: make var a parameter, and perhaps even a setting?
    for (LayerIndex layer_nr = 0; layer_nr <= storage.max_print_height_second_to_last_extruder; layer_nr++)
    {
        storage.oozeShield[layer_nr].removeSmallAreas(largest_printed_area);
    }
}

void FffPolygonGenerator::processDraftShield(SliceDataStorage& storage)
{
    const size_t draft_shield_layers = getDraftShieldLayerCount(storage.print_layer_count);
    if (draft_shield_layers <= 0)
    {
        return;
    }
    const Settings& mesh_group_settings = Application::getInstance().current_slice->scene.current_mesh_group->settings;
    const coord_t layer_height = mesh_group_settings.get<coord_t>("layer_height");

    const unsigned int layer_skip = 500 / layer_height + 1;

    Polygons& draft_shield = storage.draft_protection_shield;
    for (unsigned int layer_nr = 0; layer_nr < storage.print_layer_count && layer_nr < draft_shield_layers; layer_nr += layer_skip)
    {
        draft_shield = draft_shield.unionPolygons(storage.getLayerOutlines(layer_nr, true));
    }

    const int draft_shield_dist = mesh_group_settings.get<coord_t>("draft_shield_dist");
    storage.draft_protection_shield = draft_shield.approxConvexHull(draft_shield_dist);
}

void FffPolygonGenerator::processPlatformAdhesion(SliceDataStorage& storage)
{
    const Settings& mesh_group_settings = Application::getInstance().current_slice->scene.current_mesh_group->settings;
    ExtruderTrain& train = mesh_group_settings.get<ExtruderTrain&>("adhesion_extruder_nr");
    switch(mesh_group_settings.get<EPlatformAdhesion>("adhesion_type"))
    {
    case EPlatformAdhesion::SKIRT:
        SkirtBrim::generate(storage, train.settings.get<coord_t>("skirt_gap"), train.settings.get<size_t>("skirt_line_count"));
        break;
    case EPlatformAdhesion::BRIM:
        SkirtBrim::generate(storage, 0, train.settings.get<size_t>("brim_line_count"));
        break;
    case EPlatformAdhesion::RAFT:
        Raft::generate(storage);
        break;
    case EPlatformAdhesion::NONE:
        break;
    }
}


void FffPolygonGenerator::processFuzzyWalls(SliceMeshStorage& mesh)
{
    if (mesh.settings.get<size_t>("wall_line_count") == 0)
    {
        return;
    }
    const coord_t fuzziness = mesh.settings.get<coord_t>("magic_fuzzy_skin_thickness");
    const coord_t avg_dist_between_points = mesh.settings.get<coord_t>("magic_fuzzy_skin_point_dist");
    const coord_t min_dist_between_points = avg_dist_between_points * 3 / 4; // hardcoded: the point distance may vary between 3/4 and 5/4 the supplied value
    const coord_t range_random_point_dist = avg_dist_between_points / 2;
    unsigned int start_layer_nr = (mesh.settings.get<EPlatformAdhesion>("adhesion_type") == EPlatformAdhesion::BRIM)? 1 : 0; // don't make fuzzy skin on first layer if there's a brim
    for (unsigned int layer_nr = start_layer_nr; layer_nr < mesh.layers.size(); layer_nr++)
    {
        SliceLayer& layer = mesh.layers[layer_nr];
        for (SliceLayerPart& part : layer.parts)
        {
            Polygons results;
            Polygons& skin = (mesh.settings.get<ESurfaceMode>("magic_mesh_surface_mode") == ESurfaceMode::SURFACE)? part.outline : part.insets[0];
            for (PolygonRef poly : skin)
            {
                // generate points in between p0 and p1
                PolygonRef result = results.newPoly();

                int64_t dist_left_over = rand() % (min_dist_between_points / 2); // the distance to be traversed on the line before making the first new point
                Point* p0 = &poly.back();
                for (Point& p1 : poly)
                { // 'a' is the (next) new point between p0 and p1
                    Point p0p1 = p1 - *p0;
                    int64_t p0p1_size = vSize(p0p1);
                    int64_t dist_last_point = dist_left_over + p0p1_size * 2; // so that p0p1_size - dist_last_point evaulates to dist_left_over - p0p1_size
                    for (int64_t p0pa_dist = dist_left_over; p0pa_dist < p0p1_size; p0pa_dist += min_dist_between_points + rand() % range_random_point_dist)
                    {
                        int r = rand() % (fuzziness * 2) - fuzziness;
                        Point perp_to_p0p1 = turn90CCW(p0p1);
                        Point fuzz = normal(perp_to_p0p1, r);
                        Point pa = *p0 + normal(p0p1, p0pa_dist) + fuzz;
                        result.add(pa);
                        dist_last_point = p0pa_dist;
                    }
                    dist_left_over = p0p1_size - dist_last_point;

                    p0 = &p1;
                }
                while (result.size() < 3)
                {
                    size_t point_idx = poly.size() - 2;
                    result.add(poly[point_idx]);
                    if (point_idx == 0)
                    {
                        break;
                    }
                    point_idx--;
                }
                if (result.size() < 3)
                {
                    result.clear();
                    for (Point& p : poly)
                        result.add(p);
                }
            }
            skin = results;
        }
    }
}


}//namespace cura<|MERGE_RESOLUTION|>--- conflicted
+++ resolved
@@ -462,12 +462,8 @@
     {
 
 #pragma omp for schedule(dynamic)
-<<<<<<< HEAD
-    // Use a signed type for the loop counter so MSVC compiles
+        // Use a signed type for the loop counter so MSVC compiles
         for (int layer_number = 0; layer_number < mesh.layers.size(); layer_number++)
-=======
-        for (size_t layer_number = 0; layer_number < mesh.layers.size(); layer_number++)
->>>>>>> af97ab52
         {
             logDebug("Processing skins and infill layer %i of %i\n", layer_number, mesh_layer_count);
             if (!mesh_group_settings.get<bool>("magic_spiralize") || layer_number < mesh_max_bottom_layer_count)    //Only generate up/downskin and infill for the first X layers when spiralize is choosen.
