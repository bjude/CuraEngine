--- conflicted
+++ resolved
@@ -254,8 +254,6 @@
     def getResults(self):
         return self._test_results
 
-<<<<<<< HEAD
-=======
 def main(engine, model_path):
     filenames = sorted(os.listdir(model_path), key=lambda filename: os.stat(os.path.join(model_path, filename)).st_size)
     filenames = list(filter(lambda filename: filename.lower().endswith(".stl"), filenames))
@@ -270,8 +268,6 @@
             sys.exit(1)
         else:
             print("Slicing took: %f" % (time.time() - t))
-
->>>>>>> 3a773d3c
 if __name__ == "__main__":
     parser = argparse.ArgumentParser(description="CuraEngine testing script")
     parser.add_argument("--simple", action="store_true", help="Only run the single test, exit")
